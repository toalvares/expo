--- conflicted
+++ resolved
@@ -1,8 +1,14 @@
-import escape from 'escape-string-regexp';
-import { findFocusedRoute } from './findFocusedRoute';
-import validatePathConfig from './validatePathConfig';
-import { matchGroupName, stripGroupSegmentsFromPath } from '../matchers';
-export function getUrlWithReactNavigationConcessions(path, baseUrl = process.env.EXPO_BASE_URL) {
+"use strict";
+var __importDefault = (this && this.__importDefault) || function (mod) {
+    return (mod && mod.__esModule) ? mod : { "default": mod };
+};
+Object.defineProperty(exports, "__esModule", { value: true });
+exports.stripBaseUrl = exports.getMatchableRouteConfigs = exports.getUrlWithReactNavigationConcessions = void 0;
+const escape_string_regexp_1 = __importDefault(require("escape-string-regexp"));
+const findFocusedRoute_1 = require("./findFocusedRoute");
+const validatePathConfig_1 = __importDefault(require("./validatePathConfig"));
+const matchers_1 = require("../matchers");
+function getUrlWithReactNavigationConcessions(path, baseUrl = process.env.EXPO_BASE_URL) {
     let parsed;
     try {
         parsed = new URL(path, 'https://phony.example');
@@ -23,6 +29,7 @@
         url: parsed,
     };
 }
+exports.getUrlWithReactNavigationConcessions = getUrlWithReactNavigationConcessions;
 /**
  * Utility to parse a path string to initial state object accepted by the container.
  * This is useful for deep linking when we need to handle the incoming URL.
@@ -44,13 +51,14 @@
  * @param path Path string to parse and convert, e.g. /foo/bar?count=42.
  * @param options Extra options to fine-tune how to parse the path.
  */
-export default function getStateFromPath(path, options) {
+function getStateFromPath(path, options) {
     const { initialRoutes, configs } = getMatchableRouteConfigs(options);
     return getStateFromPathWithConfigs(path, configs, initialRoutes);
 }
-export function getMatchableRouteConfigs(options) {
+exports.default = getStateFromPath;
+function getMatchableRouteConfigs(options) {
     if (options) {
-        validatePathConfig(options);
+        (0, validatePathConfig_1.default)(options);
     }
     const screens = options?.screens;
     // Expo Router disallows usage without a linking config.
@@ -82,6 +90,7 @@
     assertConfigDuplicates(configs);
     return { configs, initialRoutes };
 }
+exports.getMatchableRouteConfigs = getMatchableRouteConfigs;
 function assertConfigDuplicates(configs) {
     // Check for duplicate patterns in the config
     configs.reduce((acc, config) => {
@@ -139,21 +148,12 @@
     const aParts = a.pattern
         .split('/')
         // Strip out group names to ensure they don't affect the priority.
-<<<<<<< HEAD
-        .filter((part) => matchGroupName(part) == null);
-    if (a.screen === 'index') {
-        aParts.push('index');
-    }
-    const bParts = b.pattern.split('/').filter((part) => matchGroupName(part) == null);
-    if (b.screen === 'index') {
-=======
         .filter((part) => (0, matchers_1.matchGroupName)(part) == null);
     if (a.screen === 'index' || a.screen.match(/\/index$/)) {
         aParts.push('index');
     }
     const bParts = b.pattern.split('/').filter((part) => (0, matchers_1.matchGroupName)(part) == null);
     if (b.screen === 'index' || b.screen.match(/\/index$/)) {
->>>>>>> 27b40e9d
         bParts.push('index');
     }
     for (let i = 0; i < Math.max(aParts.length, bParts.length); i++) {
@@ -237,7 +237,7 @@
             ...value,
             // Collapse all levels of group segments before testing.
             // This enables `app/(one)/(two)/index.js` to be matched.
-            path: stripGroupSegmentsFromPath(value.path),
+            path: (0, matchers_1.stripGroupSegmentsFromPath)(value.path),
         };
     });
     const match = leafNodes.find((config) => 
@@ -267,7 +267,7 @@
     const formattedPaths = getUrlWithReactNavigationConcessions(path);
     if (!formattedPaths.url)
         return;
-    let cleanPath = stripBaseUrl(stripGroupSegmentsFromPath(formattedPaths.url.pathname), baseUrl) +
+    let cleanPath = stripBaseUrl((0, matchers_1.stripGroupSegmentsFromPath)(formattedPaths.url.pathname), baseUrl) +
         formattedPaths.url.search;
     if (!path.startsWith('/'))
         cleanPath = cleanPath.slice(1);
@@ -432,13 +432,13 @@
         return `((.*\\/)${it.endsWith('?') ? '?' : ''})`;
     }
     // Strip groups from the matcher
-    if (matchGroupName(it) != null) {
+    if ((0, matchers_1.matchGroupName)(it) != null) {
         // Groups are optional segments
         // this enables us to match `/bar` and `/(foo)/bar` for the same route
         // NOTE(EvanBacon): Ignore this match in the regex to avoid capturing the group
-        return `(?:${escape(it)}\\/)?`;
-    }
-    return escape(it) + `\\/`;
+        return `(?:${(0, escape_string_regexp_1.default)(it)}\\/)?`;
+    }
+    return (0, escape_string_regexp_1.default)(it) + `\\/`;
 }
 const createConfigItem = (screen, routeNames, pattern, path, hasChildren, parse, _route) => {
     // Normalize pattern to remove any leading, trailing slashes, duplicate slashes etc.
@@ -520,7 +520,7 @@
             parentScreens.push(route.name);
         }
     }
-    route = findFocusedRoute(state);
+    route = (0, findFocusedRoute_1.findFocusedRoute)(state);
     // Remove groups from the path while preserving a trailing slash.
     route.path = path;
     const params = parseQueryParams(route.path, findParseConfigForRoute(route.name, routeConfigs));
@@ -567,11 +567,11 @@
     if (baseUrlCache.has(baseUrl)) {
         return baseUrlCache.get(baseUrl);
     }
-    const regex = new RegExp(`^\\/?${escape(baseUrl)}`, 'g');
+    const regex = new RegExp(`^\\/?${(0, escape_string_regexp_1.default)(baseUrl)}`, 'g');
     baseUrlCache.set(baseUrl, regex);
     return regex;
 }
-export function stripBaseUrl(path, baseUrl = process.env.EXPO_BASE_URL) {
+function stripBaseUrl(path, baseUrl = process.env.EXPO_BASE_URL) {
     if (process.env.NODE_ENV !== 'development') {
         if (baseUrl) {
             const reg = getBaseUrlRegex(baseUrl);
@@ -580,4 +580,5 @@
     }
     return path;
 }
+exports.stripBaseUrl = stripBaseUrl;
 //# sourceMappingURL=getStateFromPath.js.map