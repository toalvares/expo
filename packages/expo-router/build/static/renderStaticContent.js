--- conflicted
+++ resolved
@@ -1,43 +1,69 @@
+"use strict";
+var __createBinding = (this && this.__createBinding) || (Object.create ? (function(o, m, k, k2) {
+    if (k2 === undefined) k2 = k;
+    var desc = Object.getOwnPropertyDescriptor(m, k);
+    if (!desc || ("get" in desc ? !m.__esModule : desc.writable || desc.configurable)) {
+      desc = { enumerable: true, get: function() { return m[k]; } };
+    }
+    Object.defineProperty(o, k2, desc);
+}) : (function(o, m, k, k2) {
+    if (k2 === undefined) k2 = k;
+    o[k2] = m[k];
+}));
+var __setModuleDefault = (this && this.__setModuleDefault) || (Object.create ? (function(o, v) {
+    Object.defineProperty(o, "default", { enumerable: true, value: v });
+}) : function(o, v) {
+    o["default"] = v;
+});
+var __importStar = (this && this.__importStar) || function (mod) {
+    if (mod && mod.__esModule) return mod;
+    var result = {};
+    if (mod != null) for (var k in mod) if (k !== "default" && Object.prototype.hasOwnProperty.call(mod, k)) __createBinding(result, mod, k);
+    __setModuleDefault(result, mod);
+    return result;
+};
+var __importDefault = (this && this.__importDefault) || function (mod) {
+    return (mod && mod.__esModule) ? mod : { "default": mod };
+};
+Object.defineProperty(exports, "__esModule", { value: true });
+exports.getBuildTimeServerManifestAsync = exports.getManifest = exports.getStaticContent = void 0;
 /**
  * Copyright © 2023 650 Industries.
  *
  * This source code is licensed under the MIT license found in the
  * LICENSE file in the root directory of this source tree.
  */
-import '@expo/metro-runtime';
-import { ServerContainer } from '@react-navigation/native';
-import * as Font from 'expo-font/build/server';
-import React from 'react';
-import ReactDOMServer from 'react-dom/server.node';
-import { AppRegistry } from 'react-native-web';
-import { getRootComponent } from './getRootComponent';
-import { ctx } from '../../_ctx';
-import { ExpoRoot } from '../ExpoRoot';
-import { getReactNavigationConfig } from '../getReactNavigationConfig';
-import { getRoutes } from '../getRoutes';
-import { getServerManifest } from '../getServerManifest';
-import { Head } from '../head';
-import { loadStaticParamsAsync } from '../loadStaticParamsAsync';
+require("@expo/metro-runtime");
+const native_1 = require("@react-navigation/native");
+const Font = __importStar(require("expo-font/build/server"));
+const react_1 = __importDefault(require("react"));
+const server_node_1 = __importDefault(require("react-dom/server.node"));
+const react_native_web_1 = require("react-native-web");
+const getRootComponent_1 = require("./getRootComponent");
+const _ctx_1 = require("../../_ctx");
+const ExpoRoot_1 = require("../ExpoRoot");
+const getReactNavigationConfig_1 = require("../getReactNavigationConfig");
+const getRoutes_1 = require("../getRoutes");
+const getServerManifest_1 = require("../getServerManifest");
+const head_1 = require("../head");
+const loadStaticParamsAsync_1 = require("../loadStaticParamsAsync");
 const debug = require('debug')('expo:router:renderStaticContent');
-AppRegistry.registerComponent('App', () => ExpoRoot);
+react_native_web_1.AppRegistry.registerComponent('App', () => ExpoRoot_1.ExpoRoot);
 /** Get the linking manifest from a Node.js process. */
 async function getManifest(options = {}) {
-<<<<<<< HEAD
-    const routeTree = getRoutes(ctx, { preserveApiRoutes: true, ...options });
-=======
     const routeTree = (0, getRoutes_1.getRoutes)(_ctx_1.ctx, {
         preserveApiRoutes: true,
         platform: 'web',
         ...options,
     });
->>>>>>> 27b40e9d
     if (!routeTree) {
         throw new Error('No routes found');
     }
     // Evaluate all static params
-    await loadStaticParamsAsync(routeTree);
-    return getReactNavigationConfig(routeTree, false);
+    await (0, loadStaticParamsAsync_1.loadStaticParamsAsync)(routeTree);
+    return (0, getReactNavigationConfig_1.getReactNavigationConfig)(routeTree, false);
 }
+exports.getManifest = getManifest;
 /**
  * Get the server manifest with all dynamic routes loaded with `generateStaticParams`.
  * Unlike the `expo-router/src/routes-manifest.ts` method, this requires loading the entire app in-memory, which
@@ -46,21 +72,18 @@
  * This is used for the production manifest where we pre-render certain pages and should no longer treat them as dynamic.
  */
 async function getBuildTimeServerManifestAsync(options = {}) {
-<<<<<<< HEAD
-    const routeTree = getRoutes(ctx, options);
-=======
     const routeTree = (0, getRoutes_1.getRoutes)(_ctx_1.ctx, {
         platform: 'web',
         ...options,
     });
->>>>>>> 27b40e9d
     if (!routeTree) {
         throw new Error('No routes found');
     }
     // Evaluate all static params
-    await loadStaticParamsAsync(routeTree);
-    return getServerManifest(routeTree);
+    await (0, loadStaticParamsAsync_1.loadStaticParamsAsync)(routeTree);
+    return (0, getServerManifest_1.getServerManifest)(routeTree);
 }
+exports.getBuildTimeServerManifestAsync = getBuildTimeServerManifestAsync;
 function resetReactNavigationContexts() {
     // https://github.com/expo/router/discussions/588
     // https://github.com/react-navigation/react-navigation/blob/9fe34b445fcb86e5666f61e144007d7540f014fa/packages/elements/src/getNamedContext.tsx#LL3C1-L4C1
@@ -69,43 +92,33 @@
     const contexts = '__react_navigation__elements_contexts';
     global[contexts] = new Map();
 }
-export async function getStaticContent(location) {
+async function getStaticContent(location) {
     const headContext = {};
-    const ref = React.createRef();
+    const ref = react_1.default.createRef();
     const { 
     // NOTE: The `element` that's returned adds two extra Views and
     // the seemingly unused `RootTagContext.Provider`.
-    element, getStyleElement, } = AppRegistry.getApplication('App', {
+    element, getStyleElement, } = react_native_web_1.AppRegistry.getApplication('App', {
         initialProps: {
             location,
-            context: ctx,
+            context: _ctx_1.ctx,
             wrapper: ({ children }) => (<Root>
           <div id="root">{children}</div>
         </Root>),
         },
     });
-    const Root = getRootComponent();
+    const Root = (0, getRootComponent_1.getRootComponent)();
     // Clear any existing static resources from the global scope to attempt to prevent leaking between pages.
     // This could break if pages are rendered in parallel or if fonts are loaded outside of the React tree
     Font.resetServerContext();
     // This MUST be run before `ReactDOMServer.renderToString` to prevent
     // "Warning: Detected multiple renderers concurrently rendering the same context provider. This is currently unsupported."
     resetReactNavigationContexts();
-<<<<<<< HEAD
-    const stream = await ReactDOMServer.renderToStaticNodeStream(<Head.Provider context={headContext}>
-      <ServerContainer ref={ref}>{element}</ServerContainer>
-    </Head.Provider>);
-    let html = '';
-    for await (const chunk of stream) {
-        html += chunk;
-    }
-=======
     const html = await server_node_1.default.renderToString(<head_1.Head.Provider context={headContext}>
       <native_1.ServerContainer ref={ref}>{element}</native_1.ServerContainer>
     </head_1.Head.Provider>);
->>>>>>> 27b40e9d
     // Eval the CSS after the HTML is rendered so that the CSS is in the same order
-    const css = ReactDOMServer.renderToStaticMarkup(getStyleElement());
+    const css = server_node_1.default.renderToStaticMarkup(getStyleElement());
     let output = mixHeadComponentsWithStaticResults(headContext.helmet, html);
     output = output.replace('</head>', `${css}</head>`);
     const fonts = Font.getServerResources();
@@ -115,6 +128,7 @@
     output = output.replace('</head>', `${fonts.join('')}</head>`);
     return '<!DOCTYPE html>' + output;
 }
+exports.getStaticContent = getStaticContent;
 function mixHeadComponentsWithStaticResults(helmet, html) {
     // Head components
     for (const key of ['title', 'priority', 'meta', 'link', 'script', 'style'].reverse()) {
@@ -128,6 +142,4 @@
     html = html.replace('<body ', `<body ${helmet?.bodyAttributes.toString()} `);
     return html;
 }
-// Re-export for use in server
-export { getManifest, getBuildTimeServerManifestAsync };
 //# sourceMappingURL=renderStaticContent.js.map