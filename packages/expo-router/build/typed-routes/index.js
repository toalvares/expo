<<<<<<< HEAD
import fs from 'node:fs';
import path from 'node:path';
import { getTypedRoutesDeclarationFile } from './generate';
import { EXPO_ROUTER_CTX_IGNORE } from 'expo-router/_ctx-shared';
import { isTypedRoute } from '../matchers';
import requireContext from '../testing-library/require-context-ponyfill';
const ctx = requireContext(process.env.EXPO_ROUTER_APP_ROOT, true, EXPO_ROUTER_CTX_IGNORE);
/**
 * Generate a Metro watch handler that regenerates the typed routes declaration file
 */
export function getWatchHandler(outputDir) {
    const routeFiles = new Set(ctx.keys().filter((key) => isTypedRoute(key)));
=======
"use strict";
var __importDefault = (this && this.__importDefault) || function (mod) {
    return (mod && mod.__esModule) ? mod : { "default": mod };
};
Object.defineProperty(exports, "__esModule", { value: true });
exports.regenerateDeclarations = exports.getWatchHandler = void 0;
const _ctx_shared_1 = require("expo-router/_ctx-shared");
const node_fs_1 = __importDefault(require("node:fs"));
const node_path_1 = __importDefault(require("node:path"));
const generate_1 = require("./generate");
const matchers_1 = require("../matchers");
const require_context_ponyfill_1 = __importDefault(require("../testing-library/require-context-ponyfill"));
const defaultCtx = (0, require_context_ponyfill_1.default)(process.env.EXPO_ROUTER_APP_ROOT, true, _ctx_shared_1.EXPO_ROUTER_CTX_IGNORE);
/**
 * Generate a Metro watch handler that regenerates the typed routes declaration file
 */
function getWatchHandler(outputDir, { ctx = defaultCtx, regenerateFn = exports.regenerateDeclarations } = {} // Exposed for testing
) {
    const routeFiles = new Set(ctx.keys().filter((key) => (0, matchers_1.isTypedRoute)(key)));
>>>>>>> 27b40e9d
    return async function callback({ filePath, type }) {
        // Sanity check that we are in an Expo Router project
        if (!process.env.EXPO_ROUTER_APP_ROOT)
            return;
        let shouldRegenerate = false;
        let relativePath = node_path_1.default.relative(process.env.EXPO_ROUTER_APP_ROOT, filePath);
        const isInsideAppRoot = !relativePath.startsWith('../');
        const basename = node_path_1.default.basename(relativePath);
        if (!isInsideAppRoot)
            return;
        // require.context paths always start with './' when relative to the root
        relativePath = `./${relativePath}`;
        if (type === 'delete') {
            ctx.__delete(relativePath);
            if (routeFiles.has(relativePath)) {
                routeFiles.delete(relativePath);
                shouldRegenerate = true;
            }
        }
        else if (type === 'add') {
<<<<<<< HEAD
            ctx.__add(filePath);
            shouldRegenerate = isTypedRoute(filePath);
=======
            ctx.__add(relativePath);
            if ((0, matchers_1.isTypedRoute)(basename)) {
                routeFiles.add(relativePath);
                shouldRegenerate = true;
            }
>>>>>>> 27b40e9d
        }
        else {
            shouldRegenerate = routeFiles.has(relativePath);
        }
        if (shouldRegenerate) {
<<<<<<< HEAD
            regenerateDeclarations(outputDir);
=======
            regenerateFn(outputDir, ctx);
>>>>>>> 27b40e9d
        }
    };
}
/**
 * A throttled function that regenerates the typed routes declaration file
 */
<<<<<<< HEAD
export const regenerateDeclarations = throttle((outputDir) => {
    const file = getTypedRoutesDeclarationFile(ctx);
=======
exports.regenerateDeclarations = throttle((outputDir, ctx = defaultCtx) => {
    const file = (0, generate_1.getTypedRoutesDeclarationFile)(ctx);
>>>>>>> 27b40e9d
    if (!file)
        return;
    fs.writeFileSync(path.resolve(outputDir, './router.d.ts'), file);
}, 100);
/**
 * Throttles a function to only run once every `internal` milliseconds.
 * If called while waiting, it will run again after the timer has elapsed.
 */
function throttle(fn, interval) {
    let timerId;
    let shouldRunAgain = false;
    return function run(...args) {
        if (timerId) {
            shouldRunAgain = true;
        }
        else {
            fn(...args);
            timerId = setTimeout(() => {
                timerId = null; // reset the timer so next call will be executed
                if (shouldRunAgain) {
                    shouldRunAgain = false;
                    run(...args); // call the function again
                }
            }, interval);
        }
    };
}
//# sourceMappingURL=index.js.map<|MERGE_RESOLUTION|>--- conflicted
+++ resolved
@@ -1,17 +1,3 @@
-<<<<<<< HEAD
-import fs from 'node:fs';
-import path from 'node:path';
-import { getTypedRoutesDeclarationFile } from './generate';
-import { EXPO_ROUTER_CTX_IGNORE } from 'expo-router/_ctx-shared';
-import { isTypedRoute } from '../matchers';
-import requireContext from '../testing-library/require-context-ponyfill';
-const ctx = requireContext(process.env.EXPO_ROUTER_APP_ROOT, true, EXPO_ROUTER_CTX_IGNORE);
-/**
- * Generate a Metro watch handler that regenerates the typed routes declaration file
- */
-export function getWatchHandler(outputDir) {
-    const routeFiles = new Set(ctx.keys().filter((key) => isTypedRoute(key)));
-=======
 "use strict";
 var __importDefault = (this && this.__importDefault) || function (mod) {
     return (mod && mod.__esModule) ? mod : { "default": mod };
@@ -31,7 +17,6 @@
 function getWatchHandler(outputDir, { ctx = defaultCtx, regenerateFn = exports.regenerateDeclarations } = {} // Exposed for testing
 ) {
     const routeFiles = new Set(ctx.keys().filter((key) => (0, matchers_1.isTypedRoute)(key)));
->>>>>>> 27b40e9d
     return async function callback({ filePath, type }) {
         // Sanity check that we are in an Expo Router project
         if (!process.env.EXPO_ROUTER_APP_ROOT)
@@ -52,42 +37,29 @@
             }
         }
         else if (type === 'add') {
-<<<<<<< HEAD
-            ctx.__add(filePath);
-            shouldRegenerate = isTypedRoute(filePath);
-=======
             ctx.__add(relativePath);
             if ((0, matchers_1.isTypedRoute)(basename)) {
                 routeFiles.add(relativePath);
                 shouldRegenerate = true;
             }
->>>>>>> 27b40e9d
         }
         else {
             shouldRegenerate = routeFiles.has(relativePath);
         }
         if (shouldRegenerate) {
-<<<<<<< HEAD
-            regenerateDeclarations(outputDir);
-=======
             regenerateFn(outputDir, ctx);
->>>>>>> 27b40e9d
         }
     };
 }
+exports.getWatchHandler = getWatchHandler;
 /**
  * A throttled function that regenerates the typed routes declaration file
  */
-<<<<<<< HEAD
-export const regenerateDeclarations = throttle((outputDir) => {
-    const file = getTypedRoutesDeclarationFile(ctx);
-=======
 exports.regenerateDeclarations = throttle((outputDir, ctx = defaultCtx) => {
     const file = (0, generate_1.getTypedRoutesDeclarationFile)(ctx);
->>>>>>> 27b40e9d
     if (!file)
         return;
-    fs.writeFileSync(path.resolve(outputDir, './router.d.ts'), file);
+    node_fs_1.default.writeFileSync(node_path_1.default.resolve(outputDir, './router.d.ts'), file);
 }, 100);
 /**
  * Throttles a function to only run once every `internal` milliseconds.
