--- conflicted
+++ resolved
@@ -1,15 +1,4 @@
 'use client';
-<<<<<<< HEAD
-import Constants from 'expo-constants';
-import { StatusBar } from 'expo-status-bar';
-import React, { Fragment } from 'react';
-import { Platform } from 'react-native';
-import { SafeAreaProvider } from 'react-native-safe-area-context';
-import UpstreamNavigationContainer from './fork/NavigationContainer';
-import { useInitializeExpoRouter } from './global-state/router-store';
-import { ServerLocationContext } from './global-state/serverLocationContext';
-import { SplashScreen } from './views/Splash';
-=======
 "use strict";
 var __createBinding = (this && this.__createBinding) || (Object.create ? (function(o, m, k, k2) {
     if (k2 === undefined) k2 = k;
@@ -48,21 +37,14 @@
 const serverContext_1 = __importDefault(require("./global-state/serverContext"));
 const statusbar_1 = require("./utils/statusbar");
 const Splash_1 = require("./views/Splash");
->>>>>>> 27b40e9d
 const isTestEnv = process.env.NODE_ENV === 'test';
-const INITIAL_METRICS = Platform.OS === 'web' || isTestEnv
+const INITIAL_METRICS = react_native_1.Platform.OS === 'web' || isTestEnv
     ? {
         frame: { x: 0, y: 0, width: 0, height: 0 },
         insets: { top: 0, left: 0, right: 0, bottom: 0 },
     }
     : undefined;
-<<<<<<< HEAD
-const hasViewControllerBasedStatusBarAppearance = Platform.OS === 'ios' &&
-    !!Constants.expoConfig?.ios?.infoPlist?.UIViewControllerBasedStatusBarAppearance;
-export function ExpoRoot({ wrapper: ParentWrapper = Fragment, ...props }) {
-=======
 function ExpoRoot({ wrapper: ParentWrapper = react_1.Fragment, ...props }) {
->>>>>>> 27b40e9d
     /*
      * Due to static rendering we need to wrap these top level views in second wrapper
      * View's like <SafeAreaProvider /> generate a <div> so if the parent wrapper
@@ -70,29 +52,21 @@
      */
     const wrapper = ({ children }) => {
         return (<ParentWrapper>
-        <SafeAreaProvider 
+        <react_native_safe_area_context_1.SafeAreaProvider 
         // SSR support
         initialMetrics={INITIAL_METRICS}>
           {children}
           {/* Users can override this by adding another StatusBar element anywhere higher in the component tree. */}
-<<<<<<< HEAD
-          {!hasViewControllerBasedStatusBarAppearance && <StatusBar style="auto"/>}
-        </SafeAreaProvider>
-=======
           {!statusbar_1.hasViewControllerBasedStatusBarAppearance && <expo_status_bar_1.StatusBar style="auto"/>}
         </react_native_safe_area_context_1.SafeAreaProvider>
->>>>>>> 27b40e9d
       </ParentWrapper>);
     };
     return <ContextNavigator {...props} wrapper={wrapper}/>;
 }
-const initialUrl = Platform.OS === 'web' && typeof window !== 'undefined'
+exports.ExpoRoot = ExpoRoot;
+const initialUrl = react_native_1.Platform.OS === 'web' && typeof window !== 'undefined'
     ? new URL(window.location.href)
     : undefined;
-<<<<<<< HEAD
-function ContextNavigator({ context, location: initialLocation = initialUrl, wrapper: WrapperComponent = Fragment, }) {
-    const store = useInitializeExpoRouter(context, initialLocation);
-=======
 function ContextNavigator({ context, location: initialLocation = initialUrl, wrapper: WrapperComponent = react_1.Fragment, linking = {}, }) {
     // location and linking.getInitialURL are both used to initialize the router state
     //  - location is used on web and during static rendering
@@ -130,9 +104,8 @@
         ...linking,
         serverUrl,
     });
->>>>>>> 27b40e9d
     if (store.shouldShowTutorial()) {
-        SplashScreen.hideAsync();
+        Splash_1.SplashScreen.hideAsync();
         if (process.env.NODE_ENV === 'development') {
             const Tutorial = require('./onboard/Tutorial').Tutorial;
             return (<WrapperComponent>
@@ -145,24 +118,15 @@
         }
     }
     const Component = store.rootComponent;
-    return (<UpstreamNavigationContainer ref={store.navigationRef} initialState={store.initialState} linking={store.linking} onUnhandledAction={onUnhandledAction} documentTitle={{
+    return (<NavigationContainer_1.default ref={store.navigationRef} initialState={store.initialState} linking={store.linking} onUnhandledAction={onUnhandledAction} documentTitle={{
             enabled: false,
         }}>
-<<<<<<< HEAD
-      <ServerLocationContext.Provider value={initialLocation}>
-        <WrapperComponent>
-          <Component />
-        </WrapperComponent>
-      </ServerLocationContext.Provider>
-    </UpstreamNavigationContainer>);
-=======
       <serverContext_1.default.Provider value={serverContext}>
         <WrapperComponent>
           <Component />
         </WrapperComponent>
       </serverContext_1.default.Provider>
     </NavigationContainer_1.default>);
->>>>>>> 27b40e9d
 }
 let onUnhandledAction;
 if (process.env.NODE_ENV !== 'production') {
