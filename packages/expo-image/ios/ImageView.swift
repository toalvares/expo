// Copyright 2022-present 650 Industries. All rights reserved.

import SDWebImage
import ExpoModulesCore
#if !os(tvOS)
import VisionKit
<<<<<<< HEAD
import UIKit
=======
#endif
>>>>>>> 88b3d44c

typealias SDWebImageContext = [SDWebImageContextOption: Any]

internal enum ReloadType: Int, Comparable {
  case none
  case partial
  case blur // Blur update includes the partial updates
  case full

  static func < (lhs: ReloadType, rhs: ReloadType) -> Bool {
    lhs.rawValue < rhs.rawValue
  }
}

public final class ImageView: ExpoView {
  static let contextSourceKey = SDWebImageContextOption(rawValue: "source")
  static let screenScaleKey = SDWebImageContextOption(rawValue: "screenScale")

  let sdImageView = SDAnimatedImageView(frame: .zero)

  // Custom image manager doesn't use shared loaders managers by default,
  // so make sure it is provided here.
  let imageManager = SDWebImageManager(
    cache: SDImageCache.shared,
    loader: SDImageLoadersManager.shared
  )

  var loadingOptions: SDWebImageOptions = [
    .retryFailed, // Don't blacklist URLs that failed downloading
    .handleCookies // Handle cookies stored in the shared `HTTPCookieStore`
  ]
  var unblurredImage: UIImage?

  var reloadType = ReloadType.none

  var sources: [ImageSource]? {
    didSet {
      increaseReloadComplexity(to: .full, condition: oldValue != sources)
    }
  }

  var pendingOperation: SDWebImageCombinedOperation?

  var contentFit: ContentFit = .cover {
    didSet {
      increaseReloadComplexity(to: .partial, condition: oldValue != contentFit)
    }
  }

  var contentPosition: ContentPosition = .center {
    didSet {
      increaseReloadComplexity(to: .partial, condition: oldValue != contentPosition)
    }
  }

  var transition: ImageTransition? {
    didSet {
      increaseReloadComplexity(to: .full, condition: oldValue != transition)
    }
  }

  var blurRadius: CGFloat = 0.0 {
    didSet {
      increaseReloadComplexity(to: .blur, condition: oldValue != blurRadius)
    }
  }

  var imageTintColor: UIColor? {
    didSet {
      increaseReloadComplexity(to: .full, condition: oldValue != imageTintColor)
    }
  }

  var cachePolicy: ImageCachePolicy = .disk {
    didSet {
      increaseReloadComplexity(to: .full, condition: oldValue != cachePolicy)
    }
  }

  var allowDownscaling: Bool = true

  var recyclingKey: String? {
    didSet {
      if oldValue != nil && recyclingKey != oldValue {
        sdImageView.image = nil
        increaseReloadComplexity(to: .full, condition: oldValue != recyclingKey)
      }
    }
  }

  var intrinsicSizes: [IntrinsicSize]? {
    didSet {
      increaseReloadComplexity(to: .full, condition: oldValue != intrinsicSizes)
    }
  }

  // MARK: - Events

  let onLoadStart = EventDispatcher()

  let onProgress = EventDispatcher()

  let onError = EventDispatcher()

  let onLoad = EventDispatcher()

  // MARK: - View

  public override var bounds: CGRect {
    didSet {
      if shouldBlurAfterBoundsUpdate(oldValue: oldValue) {
        reload()
      }
    }
  }

  public required init(appContext: AppContext? = nil) {
    super.init(appContext: appContext)

    clipsToBounds = true
    sdImageView.contentMode = contentFit.toContentMode()
    sdImageView.autoresizingMask = [.flexibleWidth, .flexibleHeight]
    sdImageView.layer.masksToBounds = false

    // Apply trilinear filtering to smooth out mis-sized images.
    sdImageView.layer.magnificationFilter = .trilinear
    sdImageView.layer.minificationFilter = .trilinear

    addSubview(sdImageView)
  }

  public override func didMoveToWindow() {
    if window == nil {
      // Cancel pending requests when the view is unmounted.
      cancelPendingOperation()
    } else if !bounds.isEmpty {
      // Reload the image after mounting the view with non-empty bounds.
      reload()
    } else {
      loadPlaceholderIfNecessary()
    }
  }

  // MARK: - Implementation

  func onPropsUpdated() {
    if reloadType == .full {
      reload()
    } else if reloadType >= .partial {
      reloadCurrentImage()
    }
    reloadType = .none
  }

  func reload() {
    if isViewEmpty {
      displayPlaceholderIfNecessary()
    }
    guard let source = bestSource else {
      displayPlaceholderIfNecessary()
      return
    }
    if sdImageView.image == nil {
      sdImageView.contentMode = contentFit.toContentMode()
    }
    var context = SDWebImageContext()

    // Cancel currently running load requests.
    cancelPendingOperation()

    // Modify URL request to add headers.
    if let headers = source.headers {
      context[SDWebImageContextOption.downloadRequestModifier] = SDWebImageDownloaderRequestModifier(headers: headers)
    }

    context[.cacheKeyFilter] = createCacheKeyFilter(source.cacheKey)

    // Assets from the bundler have `scale` prop which needs to be passed to the context,
    // otherwise they would be saved in cache with scale = 1.0 which may result in
    // incorrectly rendered images for resize modes that don't scale (`center` and `repeat`).
    context[.imageScaleFactor] = source.scale

    // It seems that `UIImageView` can't tint some vector graphics. If the `tintColor` prop is specified,
    // we tell the SVG coder to decode to a bitmap instead. This will become useless when we switch to SVGNative coder.
    if imageTintColor != nil {
      context[.imageDecodeOptions] = [
        SDImageCoderOption.webImageContext: [
          "svgPrefersBitmap": true,
          "svgImageSize": sdImageView.bounds.size,
          "svgImagePreserveAspectRatio": true
        ]
      ]
    }

    if source.isCachingAllowed {
      let sdCacheType = cachePolicy.toSdCacheType().rawValue
      context[.originalQueryCacheType] = sdCacheType
      context[.originalStoreCacheType] = sdCacheType
    } else {
      context[.originalQueryCacheType] = SDImageCacheType.none.rawValue
      context[.originalStoreCacheType] = SDImageCacheType.none.rawValue
    }
    // Set which cache can be used to query and store the downloaded image.
    // We want to store only original images (without transformations).
    context[.queryCacheType] = SDImageCacheType.none.rawValue
    context[.storeCacheType] = SDImageCacheType.none.rawValue

    // Some loaders (e.g. blurhash) need access to the source and the screen scale.
    context[ImageView.contextSourceKey] = source
    context[ImageView.screenScaleKey] = screenScale

    onLoadStart([:])

    pendingOperation = imageManager.loadImage(
      with: source.uri,
      options: loadingOptions,
      context: context,
      progress: imageLoadProgress(_:_:_:),
      completed: imageLoadCompleted(_:_:_:_:_:_:)
    )
  }

  // MARK: - Loading

  private func imageLoadProgress(_ receivedSize: Int, _ expectedSize: Int, _ imageUrl: URL?) {
    // Don't send the event when the expected size is unknown (it's usually -1 or 0 when called for the first time).
    if expectedSize <= 0 {
      return
    }

    // Photos library requester emits the progress as a double `0...1` that we map to `0...100` int in `PhotosLoader`.
    // When that loader is used, we don't have any information about the sizes in bytes, so we only send the `progress` param.
    let isPhotoLibraryAsset = isPhotoLibraryAssetUrl(imageUrl)

    onProgress([
      "loaded": isPhotoLibraryAsset ? nil : receivedSize,
      "total": isPhotoLibraryAsset ? nil : expectedSize,
      "progress": Double(receivedSize) / Double(expectedSize)
    ])
  }

  // swiftlint:disable:next function_parameter_count
  private func imageLoadCompleted(
    _ image: UIImage?,
    _ data: Data?,
    _ error: Error?,
    _ cacheType: SDImageCacheType,
    _ finished: Bool,
    _ imageUrl: URL?
  ) {
    if let error = error {
      let code = (error as NSError).code

      // SDWebImage throws an error when loading operation is canceled (interrupted) by another load request.
      // We do want to ignore that one and wait for the new request to load.
      if code != SDWebImageError.cancelled.rawValue {
        onError(["error": error.localizedDescription])
      }
      return
    }
    guard finished else {
      log.debug("Loading the image has been canceled")
      return
    }

    // Create an SDAnimatedImage if needed then handle the image
    if let image = createAnimatedIfNeeded(image: image, data: data) {
      onLoad([
        "cacheType": cacheTypeToString(cacheType),
        "source": [
          "url": imageUrl?.absoluteString,
          "width": image.size.width,
          "height": image.size.height,
          "mediaType": imageFormatToMediaType(image.sd_imageFormat),
          "isAnimated": image.sd_isAnimated ?? false
        ]
      ])

      let scale = window?.screen.scale ?? UIScreen.main.scale
      let idealSize = idealSize(
        contentPixelSize: image.size * image.scale,
        containerSize: frame.size,
        scale: scale,
        contentFit: contentFit
      ).rounded(.up)

      let aspectRatio = idealSize.width / idealSize.height
      // Find an intrinsic size greater than the display current size of the image.
      // This allows us to keep the image without resizes for longer when the container size changes.
      let intrinsicSize = closestIntrinsicSize(intrinsicSizes: intrinsicSizes, displaySize: frame.size, scale: image.scale, aspectRatio: aspectRatio)
      Task {
        var image = await processImage(image, idealSize: intrinsicSize, scale: scale)

        if var imageToBlur = image, blurRadius > 0 {
          unblurredImage = image
          image = await blurImage(image: imageToBlur)
        } else {
          unblurredImage = nil
        }
        applyContentPosition(contentSize: idealSize, containerSize: frame.size)
        renderImage(image)
      }
    } else {
      displayPlaceholderIfNecessary()
    }
  }

  public func reloadCurrentImage() {
    let scale = window?.screen.scale ?? UIScreen.main.scale
    guard var currentImage = sdImageView.image else {
      displayPlaceholderIfNecessary()
      return
    }
    let idealSize = idealSize(
      contentPixelSize: currentImage.size * currentImage.scale,
      containerSize: frame.size,
      scale: scale,
      contentFit: contentFit
    ).rounded(.up)

    applyContentPosition(contentSize: idealSize, containerSize: frame.size)
    if reloadType == .blur {
      Task {
        let blurredImage = await blurImage(image: unblurredImage ?? currentImage)
        renderImage(blurredImage)
      }
    } else {
      renderImage(currentImage)
    }
  }

  // MARK: - Placeholder

  /**
   A list of sources that the placeholder can be loaded from.
   */
  var placeholderSources: [ImageSource] = [] {
    didSet {
      loadPlaceholderIfNecessary()
    }
  }

  /**
   A placeholder image to use when the proper image is unset.
   */
  var placeholderImage: UIImage?

  /**
   Content fit for the placeholder. `scale-down` seems to be the best choice for spinners
   and that the placeholders are usually smaller than the proper image, but it doesn't
   apply to blurhash that by default could use the same fitting as the proper image.
   */
  var placeholderContentFit: ContentFit = .scaleDown

  /**
   Same as `bestSource`, but for placeholders.
   */
  var bestPlaceholder: ImageSource? {
    return getBestSource(from: placeholderSources, forSize: bounds.size, scale: screenScale) ?? placeholderSources.first
  }

  /**
   Loads a placeholder from the best source provided in `placeholder` prop.
   A placeholder should be a local asset to have more time to show before the proper image is loaded,
   but remote assets are also supported – for the bundler and to cache them on the disk to load faster next time.
   - Note: Placeholders are not being resized nor transformed, so try to keep them small.
   */
  func loadPlaceholderIfNecessary() {
    // Exit early if placeholder is not set or there is already an image attached to the view.
    // The placeholder is only used until the first image is loaded.
    guard let placeholder = bestPlaceholder, isViewEmpty || !hasAnySource else {
      return
    }
    var context = SDWebImageContext()
    let isPlaceholderHash = placeholder.isBlurhash || placeholder.isThumbhash

    context[.imageScaleFactor] = placeholder.scale
    context[.cacheKeyFilter] = createCacheKeyFilter(placeholder.cacheKey)

    // Cache placeholders on the disk. Should we let the user choose whether
    // to cache them or apply the same policy as with the proper image?
    // Basically they are also cached in memory as the `placeholderImage` property,
    // so just `disk` policy sounds like a good idea.
    context[.queryCacheType] = SDImageCacheType.disk.rawValue
    context[.storeCacheType] = SDImageCacheType.disk.rawValue

    // Some loaders (e.g. blurhash) need access to the source.
    context[ImageView.contextSourceKey] = placeholder

    imageManager.loadImage(with: placeholder.uri, context: context, progress: nil) { [weak self] placeholder, _, _, _, finished, _ in
      guard let self = self, let placeholder = placeholder, finished else {
        return
      }
      self.placeholderImage = placeholder
      self.placeholderContentFit = isPlaceholderHash ? self.contentFit : self.placeholderContentFit
      self.displayPlaceholderIfNecessary()
    }
  }

  /**
   Displays a placeholder if necessary – the placeholder can only be displayed when no image has been displayed yet or the sources are unset.
   */
  private func displayPlaceholderIfNecessary() {
    guard isViewEmpty || !hasAnySource, let placeholder = placeholderImage else {
      return
    }
    setImage(placeholder, contentFit: placeholderContentFit, isPlaceholder: true)
  }

  // MARK: - Processing

  private func createTransformPipeline() -> SDImagePipelineTransformer {
    let transformers: [SDImageTransformer] = [
      SDImageBlurTransformer(radius: blurRadius)
    ]
    return SDImagePipelineTransformer(transformers: transformers)
  }

  private func processImage(_ image: UIImage?, idealSize: CGSize, scale: Double) async -> UIImage? {
    guard let image = image, !bounds.isEmpty else {
      return nil
    }
    // Downscale the image only when necessary
    if allowDownscaling && shouldDownscale(image: image, toSize: idealSize, scale: scale) {
      return await resize(animatedImage: image, toSize: idealSize, scale: scale)
    }
    return image
  }

  // MARK: - Rendering

  /**
   Moves the layer on which the image is rendered to respect the `contentPosition` prop.
   */
  private func applyContentPosition(contentSize: CGSize, containerSize: CGSize) {
    let offset = contentPosition.offset(contentSize: contentSize, containerSize: containerSize)
    sdImageView.layer.frame.origin = offset
  }

  private func renderImage(_ image: UIImage?) {
    if let transition = transition, transition.duration > 0 {
      let options = transition.toAnimationOptions()
      let seconds = transition.duration / 1000

      UIView.transition(with: sdImageView, duration: seconds, options: options) { [weak self] in
        if let self = self {
          self.setImage(image, contentFit: self.contentFit, isPlaceholder: false)
        }
      }
    } else {
      setImage(image, contentFit: contentFit, isPlaceholder: false)
    }
  }

  private func setImage(_ image: UIImage?, contentFit: ContentFit, isPlaceholder: Bool) {
    sdImageView.contentMode = contentFit.toContentMode()

    if let imageTintColor, !isPlaceholder {
      sdImageView.tintColor = imageTintColor
      sdImageView.image = image?.withRenderingMode(.alwaysTemplate)
    } else {
      sdImageView.tintColor = nil
      sdImageView.image = image
    }

    #if !os(tvOS)
    if enableLiveTextInteraction {
      analyzeImage()
    }
    #endif
  }

  // MARK: - Helpers

  func cancelPendingOperation() {
    pendingOperation?.cancel()
    pendingOperation = nil
  }

  /**
   A scale of the screen where the view is presented,
   or the main scale if the view is not mounted yet.
   */
  var screenScale: Double {
    return window?.screen.scale as? Double ?? UIScreen.main.scale
  }

  /**
   The image source that fits best into the view bounds.
   */
  var bestSource: ImageSource? {
    return getBestSource(from: sources, forSize: bounds.size, scale: screenScale)
  }

  /**
   A bool value whether the image view doesn't render any image.
   */
  var isViewEmpty: Bool {
    return sdImageView.image == nil
  }

  /**
   A bool value whether there is any source to load from.
   */
  var hasAnySource: Bool {
    return sources?.isEmpty == false
  }

  func blurImage(image: UIImage) async -> UIImage {
    return image.sd_blurredImage(withRadius: blurRadius) ?? image
  }

  private func shouldBlurAfterBoundsUpdate(oldValue: CGRect) -> Bool {
    guard let source = bestSource else {
      return false
    }
    let scale = window?.screen.scale ?? UIScreen.main.scale
    var size = sdImageView.image?.size ?? bounds.size

    let idealSizeOld = idealSize(
      contentPixelSize: size * source.scale,
      containerSize: oldValue.size,
      scale: scale,
      contentFit: contentFit
    ).rounded(.up)

    let idealSizeNew = idealSize(
      contentPixelSize: size * source.scale,
      containerSize: bounds.size,
      scale: scale,
      contentFit: contentFit
    ).rounded(.up)

    // Reload the image when the target resolution of the image has changed due to change of view dimensions.
    let oldSize = closestIntrinsicSize(intrinsicSizes: intrinsicSizes, displaySize: idealSizeOld, scale: source.scale, aspectRatio: 1)
    let newSize = closestIntrinsicSize(intrinsicSizes: intrinsicSizes, displaySize: idealSizeNew, scale: source.scale, aspectRatio: 1)

    return  oldSize != newSize || (sdImageView.image == nil && pendingOperation == nil)
  }

  // The `condition` field is useful for reducing the amount of code in the didSet blocks
  private func increaseReloadComplexity(to: ReloadType, condition: Bool = true) {
    reloadType = to > reloadType && condition ? to : reloadType
  }

  // MARK: - Live Text Interaction
  #if !os(tvOS)
  @available(iOS 16.0, macCatalyst 17.0, *)
  static let imageAnalyzer = ImageAnalyzer.isSupported ? ImageAnalyzer() : nil

  var enableLiveTextInteraction: Bool = false {
    didSet {
      guard #available(iOS 16.0, macCatalyst 17.0, *), oldValue != enableLiveTextInteraction, ImageAnalyzer.isSupported else {
        return
      }
      if enableLiveTextInteraction {
        let imageAnalysisInteraction = ImageAnalysisInteraction()
        sdImageView.addInteraction(imageAnalysisInteraction)
      } else if let interaction = findImageAnalysisInteraction() {
        sdImageView.removeInteraction(interaction)
      }
    }
  }

  private func analyzeImage() {
    guard #available(iOS 16.0, macCatalyst 17.0, *), ImageAnalyzer.isSupported, let image = sdImageView.image else {
      return
    }

    Task {
      guard let imageAnalyzer = Self.imageAnalyzer, let imageAnalysisInteraction = findImageAnalysisInteraction() else {
        return
      }
      let configuration = ImageAnalyzer.Configuration([.text, .machineReadableCode])

      do {
        let imageAnalysis = try await imageAnalyzer.analyze(image, configuration: configuration)

        // Make sure the image haven't changed in the meantime.
        if image == sdImageView.image {
          imageAnalysisInteraction.analysis = imageAnalysis
          imageAnalysisInteraction.preferredInteractionTypes = .automatic
        }
      } catch {
        log.error(error)
      }
    }
  }

  @available(iOS 16.0, macCatalyst 17.0, *)
  private func findImageAnalysisInteraction() -> ImageAnalysisInteraction? {
    let interaction = sdImageView.interactions.first {
      return $0 is ImageAnalysisInteraction
    }
    return interaction as? ImageAnalysisInteraction
  }
  #endif
}<|MERGE_RESOLUTION|>--- conflicted
+++ resolved
@@ -4,11 +4,8 @@
 import ExpoModulesCore
 #if !os(tvOS)
 import VisionKit
-<<<<<<< HEAD
+#endif
 import UIKit
-=======
-#endif
->>>>>>> 88b3d44c
 
 typealias SDWebImageContext = [SDWebImageContextOption: Any]
 
