--- conflicted
+++ resolved
@@ -41,11 +41,6 @@
   unstable_allowRequireContext: false,
 };
 
-<<<<<<< HEAD
-const originalWarn = console.warn;
-
-beforeEach(() => {
-=======
 // asserts non-null
 function nullthrows<T extends object>(x: T | null, message?: string): NonNullable<T> {
   assert(x != null, message);
@@ -55,7 +50,6 @@
 const originalWarn = console.warn;
 
 beforeAll(() => {
->>>>>>> cadd28d8
   console.warn = jest.fn();
 });
 
@@ -1028,11 +1022,8 @@
       `)
     );
   });
+
   it('warns at build-time when requiring non-strings with special option', () => {
-<<<<<<< HEAD
-    jest.mocked(console.warn).mockReset();
-=======
->>>>>>> cadd28d8
     const ast = astFromCode('require(someVariable)');
     const opts: Options = {
       asyncRequireModulePath: 'asyncRequire',
@@ -1052,9 +1043,6 @@
     );
     expect(console.warn).toHaveBeenCalledTimes(1);
     expect(console.warn).toHaveBeenCalledWith(
-<<<<<<< HEAD
-      'Ambiguous import at line 1: require(someVariable). This module may not work as intended when deployed to a runtime.'
-=======
       'Dynamic import at line 1: require(someVariable). This module may not work as intended when deployed to a runtime.'
     );
   });
@@ -1079,7 +1067,6 @@
     expect(console.warn).toHaveBeenCalledTimes(1);
     expect(console.warn).toHaveBeenCalledWith(
       'Dynamic import at line 1: import(someVariable). This module may not work as intended when deployed to a runtime.'
->>>>>>> cadd28d8
     );
   });
 });
