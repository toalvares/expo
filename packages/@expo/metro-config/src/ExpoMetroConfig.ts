// Copyright 2023-present 650 Industries (Expo). All rights reserved.
import { getPackageJson } from '@expo/config';
import { getBareExtensions } from '@expo/config/paths';
import * as runtimeEnv from '@expo/env';
import JsonFile from '@expo/json-file';
import chalk from 'chalk';
import { MixedOutput, Module, ReadOnlyGraph, Reporter } from 'metro';
import { stableHash } from 'metro-cache';
import { ConfigT as MetroConfig, InputConfigT } from 'metro-config';
import os from 'os';
import path from 'path';
import resolveFrom from 'resolve-from';

import { getDefaultCustomizeFrame, INTERNAL_CALLSITES_REGEX } from './customizeFrame';
import { env } from './env';
import { FileStore } from './file-store';
import { getModulesPaths, getServerRoot } from './getModulesPaths';
import { getWatchFolders } from './getWatchFolders';
import { getRewriteRequestUrl } from './rewriteRequestUrl';
import { JSModule } from './serializer/getCssDeps';
import { isVirtualModule } from './serializer/sideEffects';
import { withExpoSerializers } from './serializer/withExpoSerializers';
import { getPostcssConfigHash } from './transform-worker/postcss';
import { importMetroConfig } from './traveling/metro-config';
const debug = require('debug')('expo:metro:config') as typeof console.log;

export interface LoadOptions {
  config?: string;
  maxWorkers?: number;
  port?: number;
  reporter?: Reporter;
  resetCache?: boolean;
}

export interface DefaultConfigOptions {
  /** @deprecated */
  mode?: 'exotic';
  /**
   * **Experimental:** Enable CSS support for Metro web, and shim on native.
   *
   * This is an experimental feature and may change in the future. The underlying implementation
   * is subject to change, and native support for CSS Modules may be added in the future during a non-major SDK release.
   */
  isCSSEnabled?: boolean;

  /**
   * **Experimental:** Modify premodules before a code asset is serialized
   *
   * This is an experimental feature and may change in the future. The underlying implementation
   * is subject to change.
   */
  unstable_beforeAssetSerializationPlugins?: ((serializationInput: {
    graph: ReadOnlyGraph<MixedOutput>;
    premodules: Module[];
    debugId?: string;
  }) => Module[])[];
}

function getAssetPlugins(projectRoot: string): string[] {
  const hashAssetFilesPath = resolveFrom.silent(projectRoot, 'expo-asset/tools/hashAssetFiles');

  if (!hashAssetFilesPath) {
    throw new Error(`The required package \`expo-asset\` cannot be found`);
  }

  return [hashAssetFilesPath];
}

let hasWarnedAboutExotic = false;

// Patch Metro's graph to support always parsing certain modules. This enables
// things like Tailwind CSS which update based on their own heuristics.
function patchMetroGraphToSupportUncachedModules() {
  const { Graph } = require('metro/src/DeltaBundler/Graph');

  const original_traverseDependencies = Graph.prototype.traverseDependencies;
  if (!original_traverseDependencies.__patched) {
    original_traverseDependencies.__patched = true;

    Graph.prototype.traverseDependencies = function (paths: string[], options: unknown) {
      this.dependencies.forEach((dependency: JSModule) => {
        // Find any dependencies that have been marked as `skipCache` and ensure they are invalidated.
        // `skipCache` is set when a CSS module is found by PostCSS.
        if (
          dependency.output.find((file) => file.data.css?.skipCache) &&
          !paths.includes(dependency.path)
        ) {
          // Ensure we invalidate the `unstable_transformResultKey` (input hash) so the module isn't removed in
          // the Graph._processModule method.
          dependency.unstable_transformResultKey = dependency.unstable_transformResultKey + '.';

          // Add the path to the list of modified paths so it gets run through the transformer again,
          // this will ensure it is passed to PostCSS -> Tailwind.
          paths.push(dependency.path);
        }
      });
      // Invoke the original method with the new paths to ensure the standard behavior is preserved.
      return original_traverseDependencies.call(this, paths, options);
    };
    // Ensure we don't patch the method twice.
    Graph.prototype.traverseDependencies.__patched = true;
  }
}

function createNumericModuleIdFactory(): (path: string) => number {
  const fileToIdMap = new Map();
  let nextId = 0;
  return (modulePath: string) => {
    let id = fileToIdMap.get(modulePath);
    if (typeof id !== 'number') {
      id = nextId++;
      fileToIdMap.set(modulePath, id);
    }
    return id;
  };
}

function createStableModuleIdFactory(root: string): (path: string) => number {
  const fileToIdMap = new Map<string, string>();
  // This is an absolute file path.
  return (modulePath: string): number => {
    // TODO: We may want a hashed version for production builds in the future.
    let id = fileToIdMap.get(modulePath);
    if (id == null) {
      // NOTE: Metro allows this but it can lead to confusing errors when dynamic requires cannot be resolved, e.g. `module 456 cannot be found`.
      if (modulePath == null) {
        id = 'MODULE_NOT_FOUND';
<<<<<<< HEAD
      } else if (modulePath.startsWith('\0')) {
=======
      } else if (isVirtualModule(modulePath)) {
>>>>>>> 6dc5970a
        // Virtual modules should be stable.
        id = modulePath;
      } else if (path.isAbsolute(modulePath)) {
        id = path.relative(root, modulePath);
      } else {
        id = modulePath;
      }
      fileToIdMap.set(modulePath, id);
    }
    // @ts-expect-error: we patch this to support being a string.
    return id;
  };
}

export function getDefaultConfig(
  projectRoot: string,
  { mode, isCSSEnabled = true, unstable_beforeAssetSerializationPlugins }: DefaultConfigOptions = {}
): InputConfigT {
  const { getDefaultConfig: getDefaultMetroConfig, mergeConfig } = importMetroConfig(projectRoot);

  if (isCSSEnabled) {
    patchMetroGraphToSupportUncachedModules();
  }

  const isExotic = mode === 'exotic' || env.EXPO_USE_EXOTIC;

  if (isExotic && !hasWarnedAboutExotic) {
    hasWarnedAboutExotic = true;
    console.log(
      chalk.gray(
        `\u203A Feature ${chalk.bold`EXPO_USE_EXOTIC`} has been removed in favor of the default transformer.`
      )
    );
  }

  const reactNativePath = path.dirname(resolveFrom(projectRoot, 'react-native/package.json'));
  const sourceExtsConfig = { isTS: true, isReact: true, isModern: true };
  const sourceExts = getBareExtensions([], sourceExtsConfig);

  // Add support for cjs (without platform extensions).
  sourceExts.push('cjs');

  const reanimatedVersion = getPkgVersion(projectRoot, 'react-native-reanimated');

  let sassVersion: string | null = null;
  if (isCSSEnabled) {
    sassVersion = getPkgVersion(projectRoot, 'sass');
    // Enable SCSS by default so we can provide a better error message
    // when sass isn't installed.
    sourceExts.push('scss', 'sass', 'css');
  }

  const envFiles = runtimeEnv.getFiles(process.env.NODE_ENV, { silent: true });

  const pkg = getPackageJson(projectRoot);
  const watchFolders = getWatchFolders(projectRoot);
  const nodeModulesPaths = getModulesPaths(projectRoot);
  if (env.EXPO_DEBUG) {
    console.log();
    console.log(`Expo Metro config:`);
    try {
      console.log(`- Version: ${require('../package.json').version}`);
    } catch {}
    console.log(`- Extensions: ${sourceExts.join(', ')}`);
    console.log(`- React Native: ${reactNativePath}`);
    console.log(`- Watch Folders: ${watchFolders.join(', ')}`);
    console.log(`- Node Module Paths: ${nodeModulesPaths.join(', ')}`);
    console.log(`- Env Files: ${envFiles}`);
    console.log(`- Sass: ${sassVersion}`);
    console.log(`- Reanimated: ${reanimatedVersion}`);
    console.log();
  }

  const {
    // Remove the default reporter which metro always resolves to be the react-native-community/cli reporter.
    // This prints a giant React logo which is less accessible to users on smaller terminals.
    reporter,
    ...metroDefaultValues
  } = getDefaultMetroConfig.getDefaultValues(projectRoot);

  const cacheStore = new FileStore<any>({
    root: path.join(os.tmpdir(), 'metro-cache'),
  });

  const serverRoot = getServerRoot(projectRoot);

  // Merge in the default config from Metro here, even though loadConfig uses it as defaults.
  // This is a convenience for getDefaultConfig use in metro.config.js, e.g. to modify assetExts.
  const metroConfig: Partial<MetroConfig> = mergeConfig(metroDefaultValues, {
    watchFolders,
    resolver: {
      unstable_conditionsByPlatform: {
        ios: ['react-native'],
        android: ['react-native'],
        // This is removed for server platforms.
        web: ['browser'],
      },
      unstable_conditionNames: ['require', 'import'],
      resolverMainFields: ['react-native', 'browser', 'main'],
      platforms: ['ios', 'android'],
      assetExts: metroDefaultValues.resolver.assetExts
        .concat(
          // Add default support for `expo-image` file types.
          ['heic', 'avif'],
          // Add default support for `expo-sqlite` file types.
          ['db']
        )
        .filter((assetExt) => !sourceExts.includes(assetExt)),
      sourceExts,
      nodeModulesPaths,
    },
    cacheStores: [cacheStore],
    watcher: {
      // strip starting dot from env files
      additionalExts: envFiles.map((file: string) => file.replace(/^\./, '')),
    },
    serializer: {
      isThirdPartyModule(module) {
        // Block virtual modules from appearing in the source maps.
        if (isVirtualModule(module.path)) return true;

        // Generally block node modules
        if (/(?:^|[/\\])node_modules[/\\]/.test(module.path)) {
          // Allow the expo-router/entry and expo/AppEntry modules to be considered first party so the root of the app appears in the trace.
          return !module.path.match(/[/\\](expo-router[/\\]entry|expo[/\\]AppEntry)/);
        }
        return false;
      },

      createModuleIdFactory: env.EXPO_USE_METRO_REQUIRE
        ? createStableModuleIdFactory.bind(null, projectRoot)
        : createNumericModuleIdFactory,

      getModulesRunBeforeMainModule: () => {
        const preModules: string[] = [
          // MUST be first
          require.resolve(path.join(reactNativePath, 'Libraries/Core/InitializeCore')),
        ];

        const stdRuntime = resolveFrom.silent(projectRoot, 'expo/src/winter');
        if (stdRuntime) {
          preModules.push(stdRuntime);
        }

        // We need to shift this to be the first module so web Fast Refresh works as expected.
        // This will only be applied if the module is installed and imported somewhere in the bundle already.
        const metroRuntime = resolveFrom.silent(projectRoot, '@expo/metro-runtime');
        if (metroRuntime) {
          preModules.push(metroRuntime);
        }

        return preModules;
      },
      getPolyfills: ({ platform }) => {
        // Do nothing for nullish platforms.
        if (!platform) {
          return [];
        }

        if (platform === 'web') {
          return [
            // Ensure that the error-guard polyfill is included in the web polyfills to
            // make metro-runtime work correctly.
            require.resolve('@react-native/js-polyfills/error-guard'),
          ];
        }

        // Native behavior.
        return require('@react-native/js-polyfills')();
      },
    },
    server: {
      rewriteRequestUrl: getRewriteRequestUrl(projectRoot),
      port: Number(env.RCT_METRO_PORT) || 8081,
      // NOTE(EvanBacon): Moves the server root down to the monorepo root.
      // This enables proper monorepo support for web.
      unstable_serverRoot: serverRoot,
    },
    symbolicator: {
      customizeFrame: getDefaultCustomizeFrame(),
    },
    transformerPath: require.resolve('./transform-worker/transform-worker'),
    transformer: {
      // Custom: These are passed to `getCacheKey` and ensure invalidation when the version changes.
      // @ts-expect-error: not on type.
      unstable_renameRequire: false,
      postcssHash: getPostcssConfigHash(projectRoot),
      browserslistHash: pkg.browserslist
        ? stableHash(JSON.stringify(pkg.browserslist)).toString('hex')
        : null,
      sassVersion,
      // Ensure invalidation when the version changes due to the Babel plugin.
      reanimatedVersion,
      // Ensure invalidation when using identical projects in monorepos
      _expoRelativeProjectRoot: path.relative(serverRoot, projectRoot),
      unstable_collectDependenciesPath: require.resolve('./transform-worker/collect-dependencies'),
      // `require.context` support
      unstable_allowRequireContext: true,
      allowOptionalDependencies: true,
      babelTransformerPath: require.resolve('./babel-transformer'),
      // See: https://github.com/facebook/react-native/blob/v0.73.0/packages/metro-config/index.js#L72-L74
      asyncRequireModulePath: resolveFrom(
        reactNativePath,
        metroDefaultValues.transformer.asyncRequireModulePath
      ),
      assetRegistryPath: '@react-native/assets-registry/registry',
      assetPlugins: getAssetPlugins(projectRoot),
      getTransformOptions: async () => ({
        transform: {
          experimentalImportSupport: false,
          inlineRequires: false,
        },
      }),
    },
  });

  return withExpoSerializers(metroConfig, { unstable_beforeAssetSerializationPlugins });
}

// re-export for use in config files.
export { MetroConfig, INTERNAL_CALLSITES_REGEX };

// re-export for legacy cases.
export const EXPO_DEBUG = env.EXPO_DEBUG;

function getPkgVersion(projectRoot: string, pkgName: string): string | null {
  const targetPkg = resolveFrom.silent(projectRoot, pkgName);
  if (!targetPkg) return null;
  const targetPkgJson = findUpPackageJson(targetPkg);
  if (!targetPkgJson) return null;
  const pkg = JsonFile.read(targetPkgJson);

  debug(`${pkgName} package.json:`, targetPkgJson);
  const pkgVersion = pkg.version;
  if (typeof pkgVersion === 'string') {
    return pkgVersion;
  }

  return null;
}

function findUpPackageJson(cwd: string): string | null {
  if (['.', path.sep].includes(cwd)) return null;

  const found = resolveFrom.silent(cwd, './package.json');
  if (found) {
    return found;
  }
  return findUpPackageJson(path.dirname(cwd));
}<|MERGE_RESOLUTION|>--- conflicted
+++ resolved
@@ -125,11 +125,7 @@
       // NOTE: Metro allows this but it can lead to confusing errors when dynamic requires cannot be resolved, e.g. `module 456 cannot be found`.
       if (modulePath == null) {
         id = 'MODULE_NOT_FOUND';
-<<<<<<< HEAD
-      } else if (modulePath.startsWith('\0')) {
-=======
       } else if (isVirtualModule(modulePath)) {
->>>>>>> 6dc5970a
         // Virtual modules should be stable.
         id = modulePath;
       } else if (path.isAbsolute(modulePath)) {
