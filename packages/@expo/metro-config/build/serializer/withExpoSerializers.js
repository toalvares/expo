--- conflicted
+++ resolved
@@ -18,7 +18,6 @@
 const baseJSBundle_1 = require("./fork/baseJSBundle");
 const reconcileTransformSerializerPlugin_1 = require("./reconcileTransformSerializerPlugin");
 const serializeChunks_1 = require("./serializeChunks");
-const treeShakeSerializerPlugin_1 = require("./treeShakeSerializerPlugin");
 const env_1 = require("../env");
 function withExpoSerializers(config, options = {}) {
     const processors = [];
@@ -26,23 +25,8 @@
     if (!env_1.env.EXPO_NO_CLIENT_ENV_VARS) {
         processors.push(environmentVariableSerializerPlugin_1.environmentVariableSerializerPlugin);
     }
-<<<<<<< HEAD
-    // Then tree-shake the modules.
-    processors.push(treeShakeSerializerPlugin_1.treeShakeSerializer);
     // Then finish transforming the modules from AST to JS.
     processors.push(reconcileTransformSerializerPlugin_1.reconcileTransformSerializerPlugin);
-    processors.push((...args) => {
-        // @ts-expect-error: This is injected by Expo's MetroBundlerDevServer so it isn't available in development server requests.
-        const metroConfig = args[3]._metroConfig ?? config;
-        if (typeof metroConfig.serializer?.postTreeShakingSerializer === 'function') {
-            return metroConfig.serializer.postTreeShakingSerializer(...args);
-        }
-        return args;
-    });
-=======
-    // Then finish transforming the modules from AST to JS.
-    processors.push(reconcileTransformSerializerPlugin_1.reconcileTransformSerializerPlugin);
->>>>>>> 6dc5970a
     return withSerializerPlugins(config, processors, options);
 }
 exports.withExpoSerializers = withExpoSerializers;
@@ -172,7 +156,6 @@
                 return {
                     outputMode: customSerializerOptions.output,
                     splitChunks: customSerializerOptions.splitChunks,
-                    usedExports: customSerializerOptions.usedExports,
                     includeSourceMaps: customSerializerOptions.includeSourceMaps,
                 };
             }
@@ -183,7 +166,6 @@
                 const url = new URL(sourceUrl, 'https://expo.dev');
                 return {
                     outputMode: url.searchParams.get('serializer.output'),
-                    usedExports: url.searchParams.get('serializer.usedExports') === 'true',
                     splitChunks: url.searchParams.get('serializer.splitChunks') === 'true',
                     includeSourceMaps: url.searchParams.get('serializer.map') === 'true',
                 };
