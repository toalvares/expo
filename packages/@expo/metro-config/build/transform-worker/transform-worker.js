--- conflicted
+++ resolved
@@ -1,109 +1,49 @@
 "use strict";
-var __createBinding = (this && this.__createBinding) || (Object.create ? (function(o, m, k, k2) {
-    if (k2 === undefined) k2 = k;
-    var desc = Object.getOwnPropertyDescriptor(m, k);
-    if (!desc || ("get" in desc ? !m.__esModule : desc.writable || desc.configurable)) {
-      desc = { enumerable: true, get: function() { return m[k]; } };
-    }
-    Object.defineProperty(o, k2, desc);
-}) : (function(o, m, k, k2) {
-    if (k2 === undefined) k2 = k;
-    o[k2] = m[k];
-}));
-var __setModuleDefault = (this && this.__setModuleDefault) || (Object.create ? (function(o, v) {
-    Object.defineProperty(o, "default", { enumerable: true, value: v });
-}) : function(o, v) {
-    o["default"] = v;
+
+Object.defineProperty(exports, "__esModule", {
+  value: true
 });
-var __importStar = (this && this.__importStar) || function (mod) {
-    if (mod && mod.__esModule) return mod;
-    var result = {};
-    if (mod != null) for (var k in mod) if (k !== "default" && Object.prototype.hasOwnProperty.call(mod, k)) __createBinding(result, mod, k);
-    __setModuleDefault(result, mod);
-    return result;
-};
-var __importDefault = (this && this.__importDefault) || function (mod) {
-    return (mod && mod.__esModule) ? mod : { "default": mod };
-};
-Object.defineProperty(exports, "__esModule", { value: true });
-exports.transform = void 0;
-const metro_transform_worker_1 = __importDefault(require("metro-transform-worker"));
-const css_1 = require("./css");
-const css_modules_1 = require("./css-modules");
-const postcss_1 = require("./postcss");
-const sass_1 = require("./sass");
+exports.transform = transform;
+function _metroTransformWorker() {
+  const data = _interopRequireDefault(require("metro-transform-worker"));
+  _metroTransformWorker = function () {
+    return data;
+  };
+  return data;
+}
+function _css() {
+  const data = require("./css");
+  _css = function () {
+    return data;
+  };
+  return data;
+}
+function _cssModules() {
+  const data = require("./css-modules");
+  _cssModules = function () {
+    return data;
+  };
+  return data;
+}
+function _postcss() {
+  const data = require("./postcss");
+  _postcss = function () {
+    return data;
+  };
+  return data;
+}
+function _sass() {
+  const data = require("./sass");
+  _sass = function () {
+    return data;
+  };
+  return data;
+}
+function _interopRequireDefault(obj) { return obj && obj.__esModule ? obj : { default: obj }; }
+function _getRequireWildcardCache(nodeInterop) { if (typeof WeakMap !== "function") return null; var cacheBabelInterop = new WeakMap(); var cacheNodeInterop = new WeakMap(); return (_getRequireWildcardCache = function (nodeInterop) { return nodeInterop ? cacheNodeInterop : cacheBabelInterop; })(nodeInterop); }
+function _interopRequireWildcard(obj, nodeInterop) { if (!nodeInterop && obj && obj.__esModule) { return obj; } if (obj === null || typeof obj !== "object" && typeof obj !== "function") { return { default: obj }; } var cache = _getRequireWildcardCache(nodeInterop); if (cache && cache.has(obj)) { return cache.get(obj); } var newObj = {}; var hasPropertyDescriptor = Object.defineProperty && Object.getOwnPropertyDescriptor; for (var key in obj) { if (key !== "default" && Object.prototype.hasOwnProperty.call(obj, key)) { var desc = hasPropertyDescriptor ? Object.getOwnPropertyDescriptor(obj, key) : null; if (desc && (desc.get || desc.set)) { Object.defineProperty(newObj, key, desc); } else { newObj[key] = obj[key]; } } } newObj.default = obj; if (cache) { cache.set(obj, newObj); } return newObj; }
 const countLines = require('metro/src/lib/countLines');
 async function transform(config, projectRoot, filename, data, options) {
-<<<<<<< HEAD
-    const isCss = options.type !== 'asset' && /\.(s?css|sass)$/.test(filename);
-    // If the file is not CSS, then use the default behavior.
-    if (!isCss) {
-        return metro_transform_worker_1.default.transform(config, projectRoot, filename, data, options);
-    }
-    // If the platform is not web, then return an empty module.
-    if (options.platform !== 'web') {
-        const code = (0, css_modules_1.matchCssModule)(filename) ? 'module.exports={};' : '';
-        return metro_transform_worker_1.default.transform(config, projectRoot, filename, 
-        // TODO: Native CSS Modules
-        Buffer.from(code), options);
-    }
-    let code = data.toString('utf8');
-    // Apply postcss transforms
-    code = await (0, postcss_1.transformPostCssModule)(projectRoot, {
-        src: code,
-        filename,
-    });
-    // TODO: When native has CSS support, this will need to move higher up.
-    const syntax = (0, sass_1.matchSass)(filename);
-    if (syntax) {
-        code = (0, sass_1.compileSass)(projectRoot, { filename, src: code }, { syntax }).src;
-    }
-    // If the file is a CSS Module, then transform it to a JS module
-    // in development and a static CSS file in production.
-    if ((0, css_modules_1.matchCssModule)(filename)) {
-        const results = await (0, css_modules_1.transformCssModuleWeb)({
-            filename,
-            src: code,
-            options: {
-                projectRoot,
-                dev: options.dev,
-                minify: options.minify,
-                sourceMap: false,
-            },
-        });
-        const jsModuleResults = await metro_transform_worker_1.default.transform(config, projectRoot, filename, Buffer.from(results.output), options);
-        const cssCode = results.css.toString();
-        const output = [
-            {
-                type: 'js/module',
-                data: {
-                    // @ts-expect-error
-                    ...jsModuleResults.output[0]?.data,
-                    // Append additional css metadata for static extraction.
-                    css: {
-                        code: cssCode,
-                        lineCount: countLines(cssCode),
-                        map: [],
-                        functionMap: null,
-                    },
-                },
-            },
-        ];
-        return {
-            dependencies: jsModuleResults.dependencies,
-            output,
-        };
-    }
-    // Global CSS:
-    const { transform } = await Promise.resolve().then(() => __importStar(require('lightningcss')));
-    // TODO: Add bundling to resolve imports
-    // https://lightningcss.dev/bundling.html#bundling-order
-    const cssResults = transform({
-        filename,
-        code: Buffer.from(code),
-        sourceMap: false,
-        cssModules: false,
-=======
   var _jsModuleResults$outp2;
   const isCss = options.type !== 'asset' && /\.(s?css|sass)$/.test(filename);
   // If the file is not CSS, then use the default behavior.
@@ -157,42 +97,87 @@
       filename,
       src: code,
       options: {
->>>>>>> efd4cae1
         projectRoot,
+        dev: options.dev,
         minify: options.minify,
+        sourceMap: false
+      }
     });
-    // TODO: Warnings:
-    // cssResults.warnings.forEach((warning) => {
-    // });
-    // Create a mock JS module that exports an empty object,
-    // this ensures Metro dependency graph is correct.
-    const jsModuleResults = await metro_transform_worker_1.default.transform(config, projectRoot, filename, options.dev ? Buffer.from((0, css_1.wrapDevelopmentCSS)({ src: code, filename })) : Buffer.from(''), options);
-    const cssCode = cssResults.code.toString();
-    // In production, we export the CSS as a string and use a special type to prevent
-    // it from being included in the JS bundle. We'll extract the CSS like an asset later
-    // and append it to the HTML bundle.
-    const output = [
-        {
-            type: 'js/module',
-            data: {
-                // @ts-expect-error
-                ...jsModuleResults.output[0]?.data,
-                // Append additional css metadata for static extraction.
-                css: {
-                    code: cssCode,
-                    lineCount: countLines(cssCode),
-                    map: [],
-                    functionMap: null,
-                },
-            },
-        },
-    ];
+    const jsModuleResults = await _metroTransformWorker().default.transform(config, projectRoot, filename, Buffer.from(results.output), options);
+    const cssCode = results.css.toString();
+    const output = [{
+      type: 'js/module',
+      data: {
+        // @ts-expect-error
+        ...((_jsModuleResults$outp = jsModuleResults.output[0]) === null || _jsModuleResults$outp === void 0 ? void 0 : _jsModuleResults$outp.data),
+        // Append additional css metadata for static extraction.
+        css: {
+          code: cssCode,
+          lineCount: countLines(cssCode),
+          map: [],
+          functionMap: null
+        }
+      }
+    }];
     return {
-        dependencies: jsModuleResults.dependencies,
-        output,
+      dependencies: jsModuleResults.dependencies,
+      output
     };
+  }
+
+  // Global CSS:
+
+  const {
+    transform
+  } = await Promise.resolve().then(() => _interopRequireWildcard(require('lightningcss')));
+
+  // TODO: Add bundling to resolve imports
+  // https://lightningcss.dev/bundling.html#bundling-order
+
+  const cssResults = transform({
+    filename,
+    code: Buffer.from(code),
+    sourceMap: false,
+    cssModules: false,
+    projectRoot,
+    minify: options.minify
+  });
+
+  // TODO: Warnings:
+  // cssResults.warnings.forEach((warning) => {
+  // });
+
+  // Create a mock JS module that exports an empty object,
+  // this ensures Metro dependency graph is correct.
+  const jsModuleResults = await _metroTransformWorker().default.transform(config, projectRoot, filename, options.dev ? Buffer.from((0, _css().wrapDevelopmentCSS)({
+    src: code,
+    filename
+  })) : Buffer.from(''), options);
+  const cssCode = cssResults.code.toString();
+
+  // In production, we export the CSS as a string and use a special type to prevent
+  // it from being included in the JS bundle. We'll extract the CSS like an asset later
+  // and append it to the HTML bundle.
+  const output = [{
+    type: 'js/module',
+    data: {
+      // @ts-expect-error
+      ...((_jsModuleResults$outp2 = jsModuleResults.output[0]) === null || _jsModuleResults$outp2 === void 0 ? void 0 : _jsModuleResults$outp2.data),
+      // Append additional css metadata for static extraction.
+      css: {
+        code: cssCode,
+        lineCount: countLines(cssCode),
+        map: [],
+        functionMap: null
+      }
+    }
+  }];
+  return {
+    dependencies: jsModuleResults.dependencies,
+    output
+  };
 }
-exports.transform = transform;
+
 /**
  * A custom Metro transformer that adds support for processing Expo-specific bundler features.
  * - Global CSS files on web.
@@ -200,7 +185,8 @@
  * - TODO: Tailwind CSS on web.
  */
 module.exports = {
-    // Use defaults for everything that's not custom.
-    ...metro_transform_worker_1.default,
-    transform,
-};+  // Use defaults for everything that's not custom.
+  ..._metroTransformWorker().default,
+  transform
+};
+//# sourceMappingURL=transform-worker.js.map