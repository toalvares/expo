/// <reference types="node" />
<<<<<<< HEAD
import * as babylon from '@babel/parser';
=======
>>>>>>> e9ccd01f
import * as t from '@babel/types';
import type { MetroSourceMapSegmentTuple } from 'metro-source-map';
import { JsOutput, JsTransformerConfig, JsTransformOptions } from 'metro-transform-worker';
import { CollectedDependencies, Options as CollectDependenciesOptions } from './collect-dependencies';
export { JsTransformOptions };
interface TransformResponse {
    readonly dependencies: CollectedDependencies['dependencies'];
    readonly output: readonly ExpoJsOutput[];
}
export type ExpoJsOutput = Pick<JsOutput, 'type'> & {
    readonly data: JsOutput['data'] & {
        readonly hasCjsExports?: boolean;
        readonly reactClientReference?: string;
        readonly ast?: t.File;
        readonly reconcile?: ReconcileTransformSettings;
    };
};
<<<<<<< HEAD
export type ReconcileTransformSettings = {
    inlineRequires: boolean;
    importDefault: string;
    importAll: string;
    globalPrefix: string;
    unstable_renameRequire?: boolean;
    unstable_compactOutput?: boolean;
    minify?: {
        minifierPath: string;
        minifierConfig: JsTransformerConfig['minifierConfig'];
    };
    collectDependenciesOptions?: CollectDependenciesOptions;
    unstable_dependencyMapReservedName?: string;
    optimizationSizeLimit?: number;
    unstable_disableNormalizePseudoGlobals?: boolean;
    normalizePseudoGlobals: boolean;
};
=======
>>>>>>> e9ccd01f
export declare const minifyCode: (config: Pick<JsTransformerConfig, 'minifierPath' | 'minifierConfig'>, filename: string, code: string, source: string, map: MetroSourceMapSegmentTuple[], reserved?: string[]) => Promise<{
    code: string;
    map: MetroSourceMapSegmentTuple[];
}>;
export declare function renameTopLevelModuleVariables(): {
    visitor: {
        Program(path: any): void;
    };
};
export declare function applyImportSupport<TFile extends t.File>(ast: TFile, { filename, options, importDefault, importAll, }: {
    filename: string;
    options: Pick<JsTransformOptions, 'experimentalImportSupport' | 'inlineRequires' | 'nonInlinedRequires'>;
    importDefault: string;
    importAll: string;
}): TFile;
export declare function transform(config: JsTransformerConfig, projectRoot: string, filename: string, data: Buffer, options: JsTransformOptions): Promise<TransformResponse>;
export declare function getCacheKey(config: JsTransformerConfig): string;
export declare function collectDependenciesForShaking(ast: babylon.ParseResult<t.File>, options: CollectDependenciesOptions): Readonly<{
    ast: babylon.ParseResult<t.File>;
    dependencyMapName: string;
    dependencies: readonly Readonly<{
        data: Readonly<{
            key: string;
            asyncType: import("./collect-dependencies").AsyncDependencyType | null;
            isOptional?: boolean | undefined;
            locs: readonly t.SourceLocation[];
            contextParams?: Readonly<{
                recursive: boolean;
                filter: Readonly<Readonly<{
                    pattern: string;
                    flags: string;
                }>>;
                mode: "sync" | "eager" | "lazy" | "lazy-once";
            }> | undefined;
            exportNames: string[];
        }>;
        name: string;
    }>[];
}>;<|MERGE_RESOLUTION|>--- conflicted
+++ resolved
@@ -1,12 +1,8 @@
 /// <reference types="node" />
-<<<<<<< HEAD
-import * as babylon from '@babel/parser';
-=======
->>>>>>> e9ccd01f
 import * as t from '@babel/types';
 import type { MetroSourceMapSegmentTuple } from 'metro-source-map';
 import { JsOutput, JsTransformerConfig, JsTransformOptions } from 'metro-transform-worker';
-import { CollectedDependencies, Options as CollectDependenciesOptions } from './collect-dependencies';
+import { CollectedDependencies } from './collect-dependencies';
 export { JsTransformOptions };
 interface TransformResponse {
     readonly dependencies: CollectedDependencies['dependencies'];
@@ -16,30 +12,8 @@
     readonly data: JsOutput['data'] & {
         readonly hasCjsExports?: boolean;
         readonly reactClientReference?: string;
-        readonly ast?: t.File;
-        readonly reconcile?: ReconcileTransformSettings;
     };
 };
-<<<<<<< HEAD
-export type ReconcileTransformSettings = {
-    inlineRequires: boolean;
-    importDefault: string;
-    importAll: string;
-    globalPrefix: string;
-    unstable_renameRequire?: boolean;
-    unstable_compactOutput?: boolean;
-    minify?: {
-        minifierPath: string;
-        minifierConfig: JsTransformerConfig['minifierConfig'];
-    };
-    collectDependenciesOptions?: CollectDependenciesOptions;
-    unstable_dependencyMapReservedName?: string;
-    optimizationSizeLimit?: number;
-    unstable_disableNormalizePseudoGlobals?: boolean;
-    normalizePseudoGlobals: boolean;
-};
-=======
->>>>>>> e9ccd01f
 export declare const minifyCode: (config: Pick<JsTransformerConfig, 'minifierPath' | 'minifierConfig'>, filename: string, code: string, source: string, map: MetroSourceMapSegmentTuple[], reserved?: string[]) => Promise<{
     code: string;
     map: MetroSourceMapSegmentTuple[];
@@ -56,26 +30,4 @@
     importAll: string;
 }): TFile;
 export declare function transform(config: JsTransformerConfig, projectRoot: string, filename: string, data: Buffer, options: JsTransformOptions): Promise<TransformResponse>;
-export declare function getCacheKey(config: JsTransformerConfig): string;
-export declare function collectDependenciesForShaking(ast: babylon.ParseResult<t.File>, options: CollectDependenciesOptions): Readonly<{
-    ast: babylon.ParseResult<t.File>;
-    dependencyMapName: string;
-    dependencies: readonly Readonly<{
-        data: Readonly<{
-            key: string;
-            asyncType: import("./collect-dependencies").AsyncDependencyType | null;
-            isOptional?: boolean | undefined;
-            locs: readonly t.SourceLocation[];
-            contextParams?: Readonly<{
-                recursive: boolean;
-                filter: Readonly<Readonly<{
-                    pattern: string;
-                    flags: string;
-                }>>;
-                mode: "sync" | "eager" | "lazy" | "lazy-once";
-            }> | undefined;
-            exportNames: string[];
-        }>;
-        name: string;
-    }>[];
-}>;+export declare function getCacheKey(config: JsTransformerConfig): string;