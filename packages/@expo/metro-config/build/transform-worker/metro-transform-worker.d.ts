--- conflicted
+++ resolved
@@ -1,13 +1,4 @@
-<<<<<<< HEAD
-/// <reference types="metro" />
 /// <reference types="node" />
-import * as types from '@babel/types';
-import type { TransformResultDependency } from 'metro/src/DeltaBundler';
-import type { Options as CollectDependenciesOptions } from 'metro/src/ModuleGraph/worker/collectDependencies';
-import type { MetroSourceMapSegmentTuple } from 'metro-source-map';
-=======
-/// <reference types="node" />
->>>>>>> 809e2da0
 import { JsOutput, JsTransformerConfig, JsTransformOptions } from 'metro-transform-worker';
 import { CollectedDependencies } from './collect-dependencies';
 export { JsTransformOptions };
@@ -17,43 +8,8 @@
 }
 export type ExpoJsOutput = Pick<JsOutput, 'type'> & {
     readonly data: JsOutput['data'] & {
-        readonly hasCjsExports?: boolean;
         readonly reactClientReference?: string;
-        readonly ast?: types.File;
-        readonly reconcile?: ReconcileTransformSettings;
     };
 };
-export type ReconcileTransformSettings = {
-    inlineRequires: boolean;
-    importDefault: string;
-    importAll: string;
-    globalPrefix: string;
-    unstable_renameRequire?: boolean;
-    unstable_compactOutput?: boolean;
-    minify?: {
-        minifierPath: string;
-        minifierConfig: JsTransformerConfig['minifierConfig'];
-    };
-    collectDependenciesOptions?: CollectDependenciesOptions;
-    unstable_dependencyMapReservedName?: string;
-    optimizationSizeLimit?: number;
-    unstable_disableNormalizePseudoGlobals?: boolean;
-    normalizePseudoGlobals: boolean;
-};
-export declare const minifyCode: (config: Pick<JsTransformerConfig, 'minifierPath' | 'minifierConfig'>, filename: string, code: string, source: string, map: MetroSourceMapSegmentTuple[], reserved?: string[]) => Promise<{
-    code: string;
-    map: MetroSourceMapSegmentTuple[];
-}>;
-export declare function renameTopLevelModuleVariables(): {
-    visitor: {
-        Program(path: any): void;
-    };
-};
-export declare function applyImportSupport<TFile extends types.File>(ast: TFile, { filename, options, importDefault, importAll, }: {
-    filename: string;
-    options: Pick<JsTransformOptions, 'experimentalImportSupport' | 'inlineRequires' | 'nonInlinedRequires'>;
-    importDefault: string;
-    importAll: string;
-}): TFile;
 export declare function transform(config: JsTransformerConfig, projectRoot: string, filename: string, data: Buffer, options: JsTransformOptions): Promise<TransformResponse>;
 export declare function getCacheKey(config: JsTransformerConfig): string;