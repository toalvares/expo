--- conflicted
+++ resolved
@@ -26,11 +26,7 @@
     return (mod && mod.__esModule) ? mod : { "default": mod };
 };
 Object.defineProperty(exports, "__esModule", { value: true });
-<<<<<<< HEAD
-exports.collectDependenciesForShaking = exports.getCacheKey = exports.transform = exports.applyImportSupport = exports.renameTopLevelModuleVariables = exports.minifyCode = void 0;
-=======
 exports.collectDependenciesForShaking = exports.getCacheKey = exports.transform = exports.applyImportSupport = exports.minifyCode = exports.InvalidRequireCallError = void 0;
->>>>>>> 6dc5970a
 /**
  * Copyright 2023-present 650 Industries (Expo). All rights reserved.
  * Copyright (c) Meta Platforms, Inc. and affiliates.
@@ -359,11 +355,7 @@
     if (minify) {
         ({ map, code } = await (0, exports.minifyCode)(config, file.filename, result.code, file.code, map, reserved));
     }
-<<<<<<< HEAD
-    const possibleReconcile = optimize
-=======
     const possibleReconcile = optimize && collectDependenciesOptions
->>>>>>> 6dc5970a
         ? {
             inlineRequires: options.inlineRequires,
             importDefault,
