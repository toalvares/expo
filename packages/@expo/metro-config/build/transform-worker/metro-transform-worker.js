--- conflicted
+++ resolved
@@ -26,11 +26,7 @@
     return (mod && mod.__esModule) ? mod : { "default": mod };
 };
 Object.defineProperty(exports, "__esModule", { value: true });
-<<<<<<< HEAD
-exports.collectDependenciesForShaking = exports.getCacheKey = exports.transform = exports.applyImportSupport = exports.renameTopLevelModuleVariables = exports.minifyCode = void 0;
-=======
 exports.getCacheKey = exports.transform = exports.applyImportSupport = exports.renameTopLevelModuleVariables = exports.minifyCode = void 0;
->>>>>>> e9ccd01f
 /**
  * Copyright 2023-present 650 Industries (Expo). All rights reserved.
  * Copyright (c) Meta Platforms, Inc. and affiliates.
@@ -44,10 +40,6 @@
 const core_1 = require("@babel/core");
 const generator_1 = __importDefault(require("@babel/generator"));
 const babylon = __importStar(require("@babel/parser"));
-<<<<<<< HEAD
-const template_1 = __importDefault(require("@babel/template"));
-=======
->>>>>>> e9ccd01f
 const t = __importStar(require("@babel/types"));
 const JsFileWrapping_1 = __importDefault(require("metro/src/ModuleGraph/worker/JsFileWrapping"));
 const generateImportNames_1 = __importDefault(require("metro/src/ModuleGraph/worker/generateImportNames"));
@@ -176,7 +168,7 @@
     // NOTE(EvanBacon): We apply this conditionally in `babel-preset-expo` with other AST transforms.
     // plugins.push([metroTransformPlugins.inlinePlugin, babelPluginOpts]);
     // TODO: This MUST be run even though no plugins are added, otherwise the babel runtime generators are broken.
-    if (plugins.length && ast) {
+    if (plugins.length) {
         ast = nullthrows(
         // @ts-expect-error
         (0, core_1.transformFromAstSync)(ast, '', {
@@ -237,29 +229,10 @@
     }).ast);
     return ast;
 }
-<<<<<<< HEAD
-async function transformJS(file, { config, options, projectRoot }) {
-    const targetEnv = options.customTransformOptions?.environment;
-    const isServerEnv = targetEnv === 'node' || targetEnv === 'react-server';
-    const treeshake = 
-    // Ensure we don't enable tree shaking for scripts or assets.
-    file.type === 'js/module' &&
-        String(options.customTransformOptions?.treeshake) === 'true' &&
-        // Disable tree shaking on JSON files.
-        !file.filename.endsWith('.json');
-    const unstable_disableModuleWrapping = treeshake || config.unstable_disableModuleWrapping;
-    // if (treeshake && !options.experimentalImportSupport) {
-    //   // Add a warning so devs can incrementally migrate since experimentalImportSupport may cause other issues in their app.
-    //   throw new Error('Experimental tree shaking support only works with experimentalImportSupport enabled.')
-    // }
-    // const targetEnv = options.customTransformOptions?.environment;
-    // const isServerEnv = targetEnv === 'node' || targetEnv === 'react-server';
-=======
 async function transformJS(file, { config, options }) {
     const targetEnv = options.customTransformOptions?.environment;
     const isServerEnv = targetEnv === 'node' || targetEnv === 'react-server';
     const unstable_disableModuleWrapping = config.unstable_disableModuleWrapping;
->>>>>>> e9ccd01f
     // Transformers can output null ASTs (if they ignore the file). In that case
     // we need to parse the module source code to get their AST.
     let ast = file.ast ?? babylon.parse(file.code, { sourceType: 'unambiguous' });
@@ -272,15 +245,7 @@
     const unstable_renameRequire = config.unstable_renameRequire;
     // Perform the import-export transform (in case it's still needed), then
     // fold requires and perform constant folding (if in dev).
-<<<<<<< HEAD
-    // const plugins: PluginItem[] = [];
-    // Disable all Metro single-file optimizations when full-graph optimization will be used.
-    if (!treeshake) {
-        ast = applyImportSupport(ast, { filename: file.filename, options, importDefault, importAll });
-    }
-=======
     ast = applyImportSupport(ast, { filename: file.filename, options, importDefault, importAll });
->>>>>>> e9ccd01f
     if (!options.dev) {
         ast = performConstantFolding(ast, { filename: file.filename });
     }
@@ -313,25 +278,12 @@
                 allowOptionalDependencies: config.allowOptionalDependencies,
                 dependencyMapName: config.unstable_dependencyMapReservedName,
                 unstable_allowRequireContext: config.unstable_allowRequireContext,
-<<<<<<< HEAD
-                // If tree shaking is enabled, then preserve the original require calls.
-                // This ensures require.context calls are not broken.
-                collectOnly: treeshake === true,
-                // NOTE(EvanBacon): Allow arbitrary imports in server environments.
-                // This requires a patch to Metro collectDeps.
-                // allowArbitraryImport: isServerEnv,
-=======
->>>>>>> e9ccd01f
             };
             ({ ast, dependencies, dependencyMapName } = (0, collect_dependencies_1.default)(ast, {
                 ...collectDependenciesOptions,
                 // This setting shouldn't be shared with the tree shaking transformer.
                 dependencyTransformer: unstable_disableModuleWrapping === true ? disabledDependencyTransformer : undefined,
             }));
-<<<<<<< HEAD
-            // console.log('>', dependencies);
-=======
->>>>>>> e9ccd01f
             // Ensure we use the same name for the second pass of the dependency collection in the serializer.
             collectDependenciesOptions = {
                 ...collectDependenciesOptions,
@@ -388,27 +340,6 @@
     if (minify) {
         ({ map, code } = await (0, exports.minifyCode)(config, file.filename, result.code, file.code, map, reserved));
     }
-    const possibleReconcile = treeshake
-        ? {
-            inlineRequires: options.inlineRequires,
-            importDefault,
-            importAll,
-            normalizePseudoGlobals: shouldNormalizePseudoGlobals,
-            globalPrefix: config.globalPrefix,
-            unstable_compactOutput: config.unstable_compactOutput,
-            collectDependenciesOptions,
-            minify: minify
-                ? {
-                    minifierPath: config.minifierPath,
-                    minifierConfig: config.minifierConfig,
-                }
-                : undefined,
-            unstable_dependencyMapReservedName: config.unstable_dependencyMapReservedName,
-            optimizationSizeLimit: config.optimizationSizeLimit,
-            unstable_disableNormalizePseudoGlobals: config.unstable_disableNormalizePseudoGlobals,
-            unstable_renameRequire,
-        }
-        : undefined;
     const output = [
         {
             data: {
@@ -418,14 +349,6 @@
                 functionMap: file.functionMap,
                 hasCjsExports: file.hasCjsExports,
                 reactClientReference: file.reactClientReference,
-                ...(possibleReconcile
-                    ? {
-                        ast: wrappedAst,
-                        // Store settings for the module that will be used to finish transformation after graph-based optimizations
-                        // have finished.
-                        reconcile: possibleReconcile,
-                    }
-                    : {}),
             },
             type: file.type,
         },
@@ -467,7 +390,6 @@
             context.options.experimentalImportSupport = true;
         }
     }
-    // TODO: Add a babel plugin which returns if the module has commonjs, and if so, disable all tree shaking optimizations early.
     const transformResult = await transformer.transform(
     // functionMapBabelPlugin populates metadata.metro.functionMap
     getBabelTransformArgs(file, context, [metro_source_map_1.functionMapBabelPlugin]));
@@ -597,53 +519,10 @@
     ].join('$');
 }
 exports.getCacheKey = getCacheKey;
-<<<<<<< HEAD
-/**
- * Produces a Babel template that transforms an "import(...)" call into a
- * "require(...)" call to the asyncRequire specified.
- */
-const makeShimAsyncRequireTemplate = template_1.default.expression(`require(ASYNC_REQUIRE_MODULE_PATH)`);
-const disabledDependencyTransformer = {
-    transformSyncRequire: (path) => { },
-    transformImportCall: (path, dependency, state) => {
-        // HACK: Ensure the async import code is included in the bundle when an import() call is found.
-        let topParent = path;
-        while (topParent.parentPath) {
-            topParent = topParent.parentPath;
-        }
-        // @ts-expect-error
-        if (topParent._handled) {
-            return;
-        }
-        path.insertAfter(makeShimAsyncRequireTemplate({
-            ASYNC_REQUIRE_MODULE_PATH: nullthrows(state.asyncRequireModulePathStringLiteral),
-        }));
-        // @ts-expect-error: Prevent recursive loop
-        topParent._handled = true;
-    },
-    transformPrefetch: () => { },
-    transformIllegalDynamicRequire: () => { },
-};
-function collectDependenciesForShaking(ast, options) {
-    const collectDependenciesOptions = {
-        ...options,
-        // If tree shaking is enabled, then preserve the original require calls.
-        // This ensures require.context calls are not broken.
-        collectOnly: true,
-    };
-    return (0, collect_dependencies_1.default)(ast, {
-        ...collectDependenciesOptions,
-        // This setting shouldn't be shared with the tree shaking transformer.
-        dependencyTransformer: disabledDependencyTransformer,
-    });
-}
-exports.collectDependenciesForShaking = collectDependenciesForShaking;
-=======
 const disabledDependencyTransformer = {
     transformSyncRequire: () => { },
     transformImportCall: () => { },
     transformPrefetch: () => { },
     transformIllegalDynamicRequire: () => { },
 };
->>>>>>> e9ccd01f
 //# sourceMappingURL=metro-transform-worker.js.map