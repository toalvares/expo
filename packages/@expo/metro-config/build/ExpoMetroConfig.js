--- conflicted
+++ resolved
@@ -84,36 +84,7 @@
         Graph.prototype.traverseDependencies.__patched = true;
     }
 }
-function fastCreateModuleIdFactory() {
-    const fileToIdMap = new Map();
-    let nextId = 0;
-    return (modulePath) => {
-        let id = fileToIdMap.get(modulePath);
-        if (typeof id !== 'number') {
-            id = nextId++;
-            fileToIdMap.set(modulePath, id);
-        }
-        return id;
-    };
-}
-function stableCreateModuleIdFactory(root) {
-    const fileToIdMap = new Map();
-    // This is an absolute file path.
-    return (modulePath) => {
-        let id = fileToIdMap.get(modulePath);
-        if (id == null) {
-            id = path_1.default.relative(root, modulePath);
-            fileToIdMap.set(modulePath, id);
-        }
-        // @ts-expect-error: we patch this to support being a string.
-        return id;
-    };
-}
-function getDefaultConfig(projectRoot, { mode, isCSSEnabled = true, unstable_beforeAssetSerializationPlugins, unstable_runtime, } = {}) {
-    if (unstable_runtime) {
-        // Change the default metro-runtime to a custom one that supports bundle splitting.
-        require('metro-config/src/defaults/defaults').moduleSystem = require.resolve('@expo/metro-config/require');
-    }
+function getDefaultConfig(projectRoot, { mode, isCSSEnabled = true, unstable_beforeAssetSerializationPlugins } = {}) {
     const { getDefaultConfig: getDefaultMetroConfig, mergeConfig } = (0, metro_config_1.importMetroConfig)(projectRoot);
     if (isCSSEnabled) {
         patchMetroGraphToSupportUncachedModules();
@@ -194,16 +165,6 @@
             additionalExts: envFiles.map((file) => file.replace(/^\./, '')),
         },
         serializer: {
-<<<<<<< HEAD
-            createModuleIdFactory: unstable_runtime
-                ? stableCreateModuleIdFactory.bind(null, serverRoot)
-                : fastCreateModuleIdFactory,
-            getModulesRunBeforeMainModule: (entryFile) => {
-                // TODO: Pass a safer option to disable `getModulesRunBeforeMainModule` for SSR modules.
-                if (entryFile.match(/expo-router[\\/]node[\\/]render\.js$/)) {
-                    return [];
-                }
-=======
             isThirdPartyModule(module) {
                 // Block virtual modules from appearing in the source maps.
                 if (module.path.startsWith('\0'))
@@ -216,7 +177,6 @@
                 return false;
             },
             getModulesRunBeforeMainModule: () => {
->>>>>>> a37f3130
                 const preModules = [
                     // MUST be first
                     require.resolve(path_1.default.join(reactNativePath, 'Libraries/Core/InitializeCore')),
