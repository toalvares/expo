--- conflicted
+++ resolved
@@ -84,11 +84,7 @@
         Graph.prototype.traverseDependencies.__patched = true;
     }
 }
-<<<<<<< HEAD
-function fastCreateModuleIdFactory() {
-=======
 function createNumericModuleIdFactory() {
->>>>>>> cadd28d8
     const fileToIdMap = new Map();
     let nextId = 0;
     return (modulePath) => {
@@ -100,18 +96,11 @@
         return id;
     };
 }
-<<<<<<< HEAD
-function stableCreateModuleIdFactory(root) {
-    const fileToIdMap = new Map();
-    // This is an absolute file path.
-    return (modulePath) => {
-=======
 function createStableModuleIdFactory(root) {
     const fileToIdMap = new Map();
     // This is an absolute file path.
     return (modulePath) => {
         // TODO: We may want a hashed version for production builds in the future.
->>>>>>> cadd28d8
         let id = fileToIdMap.get(modulePath);
         if (id == null) {
             id = path_1.default.relative(root, modulePath);
@@ -121,15 +110,7 @@
         return id;
     };
 }
-<<<<<<< HEAD
-function getDefaultConfig(projectRoot, { mode, isCSSEnabled = true, unstable_beforeAssetSerializationPlugins, unstable_runtime, } = {}) {
-    if (unstable_runtime) {
-        // Change the default metro-runtime to a custom one that supports bundle splitting.
-        require('metro-config/src/defaults/defaults').moduleSystem = require.resolve('@expo/metro-config/require');
-    }
-=======
 function getDefaultConfig(projectRoot, { mode, isCSSEnabled = true, unstable_beforeAssetSerializationPlugins } = {}) {
->>>>>>> cadd28d8
     const { getDefaultConfig: getDefaultMetroConfig, mergeConfig } = (0, metro_config_1.importMetroConfig)(projectRoot);
     if (isCSSEnabled) {
         patchMetroGraphToSupportUncachedModules();
@@ -210,9 +191,6 @@
             additionalExts: envFiles.map((file) => file.replace(/^\./, '')),
         },
         serializer: {
-            createModuleIdFactory: unstable_runtime
-                ? stableCreateModuleIdFactory.bind(null, serverRoot)
-                : fastCreateModuleIdFactory,
             isThirdPartyModule(module) {
                 // Block virtual modules from appearing in the source maps.
                 if (module.path.startsWith('\0'))
