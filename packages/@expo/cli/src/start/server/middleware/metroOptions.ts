--- conflicted
+++ resolved
@@ -32,11 +32,8 @@
   isExporting: boolean;
   inlineSourceMap?: boolean;
   splitChunks?: boolean;
-<<<<<<< HEAD
   usedExports?: boolean;
-=======
->>>>>>> 6dc5970a
-  /** Enable optimized bundling (tree shaking). */
+  /** Enable optimized bundling (required for tree shaking). */
   optimize?: boolean;
 };
 
@@ -94,10 +91,7 @@
     minify,
     preserveEnvVars,
     optimize,
-<<<<<<< HEAD
     usedExports: optimize && env.EXPO_UNSTABLE_TREE_SHAKING,
-=======
->>>>>>> 6dc5970a
     lazy: !props.isExporting && lazy,
     ...props,
   };
@@ -259,10 +253,7 @@
     inlineSourceMap,
     isExporting,
     splitChunks,
-<<<<<<< HEAD
     usedExports,
-=======
->>>>>>> 6dc5970a
     optimize,
   } = withDefaults(options);
 
@@ -325,12 +316,9 @@
   if (splitChunks) {
     queryParams.append('serializer.splitChunks', String(splitChunks));
   }
-<<<<<<< HEAD
   if (usedExports) {
     queryParams.append('serializer.usedExports', String(usedExports));
   }
-=======
->>>>>>> 6dc5970a
   if (optimize) {
     queryParams.append('transform.optimize', String(optimize));
   }
