declare module 'metro/src/shared/output/bundle' {
  export function build(
    arg0: Server,
    arg1: RequestOptions
  ): Promise<{
    code: string;
    map: string;
  }>;
  export function save(
    arg0: {
      code: string;
      map: string;
    },
    arg1: OutputOptions,
    arg2: (...args: string[]) => void
  ): Promise<unknown>;
}

declare module 'metro/src/HmrServer' {
  export class MetroHmrServer {
    constructor(...args: any[]);
  }

  module.exports = MetroHmrServer;
}

declare module 'metro/src/ModuleGraph/worker/collectDependencies' {
  export type AllowOptionalDependenciesWithOptions = {
    exclude: string[];
  };

  export type DynamicRequiresBehavior = 'throwAtRuntime' | 'reject';

  export type AllowOptionalDependencies = boolean | AllowOptionalDependenciesWithOptions;
}

declare module 'metro/src/DeltaBundler/types.flow' {
  export type AllowOptionalDependenciesWithOptions = {
    exclude: string[];
  };

  export type AllowOptionalDependencies = boolean | AllowOptionalDependenciesWithOptions;
}
declare module 'metro/src/DeltaBundler' {
  export type AsyncDependencyType = 'async' | 'prefetch';
  export type TransformResultDependency = {
    /**
     * The literal name provided to a require or import call. For example 'foo' in
     * case of `require('foo')`.
     */
    name: string;

    /**
     * Extra data returned by the dependency extractor.
     */
    data: {
      /**
       * A locally unique key for this dependency within the current module.
       */
      key: string;
      /**
       * If not null, this dependency is due to a dynamic `import()` or `__prefetchImport()` call.
       */
      asyncType: AsyncDependencyType | null;
      /**
       * The condition for splitting on this dependency edge.
       */
      splitCondition?: {
        mobileConfigName: string;
      };
      /**
       * The dependency is enclosed in a try/catch block.
       */
      isOptional?: boolean;

      locs: $ReadOnlyArray<BabelSourceLocation>;

      /** Context for requiring a collection of modules. */
      contextParams?: RequireContextParams;
    };
  };
}

declare module 'metro/src/lib/countLines' {
  const countLines = (string: string) => number;

  module.exports = countLines;
  export default countLines;
}

declare module 'metro/src/lib/createWebsocketServer' {
  export function createWebsocketServer<TClient extends object>({
    websocketServer,
  }: HMROptions<TClient>): typeof import('ws').Server;

  module.exports = createWebsocketServer;
}

declare module 'metro/src/lib/splitBundleOptions' {
  import type { SplitBundleOptions } from 'metro/src/shared/types';

  function splitBundleOptions(options: BundleOptions): SplitBundleOptions;

  export default splitBundleOptions;
}

declare module 'metro/src/DeltaBundler/Serializers/helpers/js' {
  import type { JsOutput } from 'metro-transform-worker';
  import type { MixedOutput, Module } from 'metro';

  export function getJsOutput(
    module: readonly {
      output: readonly MixedOutput[];
      path?: string;
    }
  ): JsOutput;

  export function isJsModule(module: Module<unknown>): boolean;
}

declare module 'metro/src/Assets' {
  export type AssetInfo = {
    files: string[];
    hash: string;
    name: string;
    scales: number[];
    type: string;
  };

  export type AssetDataWithoutFiles = {
    __packager_asset: boolean;
    fileSystemLocation: string;
    hash: string;
    height: number | null;
    httpServerLocation: string;
    name: string;
    scales: number[];
    type: string;
    width: number | null;
  };

  export type AssetDataFiltered = {
    __packager_asset: boolean;
    hash: string;
    height: number | null;
    httpServerLocation: string;
    name: string;
    scales: number[];
    type: string;
    width: number | null;
  };

  export type AssetData = AssetDataWithoutFiles & { files: string[] };

  export type AssetDataPlugin = (assetData: AssetData) => AssetData | Promise<AssetData>;

  export async function getAsset(
    relativePath: string,
    projectRoot: string,
    watchFolders: readonly string[],
    platform: string | null | undefined,
    assetExts: readonly string[]
  ): Promise<Buffer>;

  async function getAssetData(
    assetPath: string,
    localPath: string,
    assetDataPlugins: readonly string[],
    platform: string | null | undefined,
    publicPath: string
  ): Promise<AssetData>;
}

declare module 'metro' {
<<<<<<< HEAD
  //#region metro/src/Assets.js

  type AssetDataWithoutFiles = {
    readonly __packager_asset: true;
    readonly fileSystemLocation: string;
    readonly hash: string;
    readonly height: number | null | undefined;
    readonly httpServerLocation: string;
    readonly name: string;
    readonly scales: Array<number>;
    readonly type: string;
    readonly width: number | null | undefined;
  };

  export type AssetData = AssetDataWithoutFiles & { readonly files: Array<string> };

  //#endregion
  //#region metro/src/DeltaBundler/types.flow.js

  export interface MixedOutput {
    readonly data: any;
    readonly type: string;
  }

  interface BabelSourceLocation {
    start: { line: number; column: number };
    end: { line: number; column: number };
    identifierName?: string;
  }

  interface TransformResultDependency {
    /**
     * The literal name provided to a require or import call. For example 'foo' in
     * case of `require('foo')`.
     */
    readonly name: string;

    /**
     * Extra data returned by the dependency extractor. Whatever is added here is
     * blindly piped by Metro to the serializers.
     */
    readonly data: {
      /**
       * If `true` this dependency is due to a dynamic `import()` call. If `false`,
       * this dependency was pulled using a synchronous `require()` call.
       */
      readonly isAsync: boolean;

      readonly asyncType: string;

      /**
       * The dependency is actually a `__prefetchImport()` call.
       */
      readonly isPrefetchOnly?: true;

      /**
       * The condition for splitting on this dependency edge.
       */
      readonly splitCondition?: {
        readonly mobileConfigName: string;
      };

      /**
       * The dependency is enclosed in a try/catch block.
       */
      readonly isOptional?: boolean;

      readonly locs: ReadonlyArray<BabelSourceLocation>;
    };
  }

  interface Dependency {
    readonly absolutePath: string;
    readonly data: TransformResultDependency;
  }

  export interface Module<T = MixedOutput> {
    readonly dependencies: Map<string, Dependency>;
    readonly inverseDependencies: Set<string>;
    readonly output: ReadonlyArray<T>;
    readonly path: string;
    readonly getSource: () => Buffer;
  }

  export interface Graph<T = MixedOutput> {
    dependencies: Map<string, Module<T>>;
    importBundleNames: Set<string>;
    readonly entryPoints: ReadonlyArray<string>;
  }

  export type TransformResult<T = MixedOutput> = Readonly<{
    dependencies: ReadonlyArray<TransformResultDependency>;
    output: ReadonlyArray<T>;
  }>;

  interface AllowOptionalDependenciesWithOptions {
    readonly exclude: Array<string>;
  }
  type AllowOptionalDependencies = boolean | AllowOptionalDependenciesWithOptions;

  export interface DeltaResult<T = MixedOutput> {
    readonly added: Map<string, Module<T>>;
    readonly modified: Map<string, Module<T>>;
    readonly deleted: Set<string>;
    readonly reset: boolean;
  }

  export interface SerializerOptions {
    readonly asyncRequireModulePath: string;
    readonly createModuleId: (arg0: string) => number;
    readonly dev: boolean;
    readonly getRunModuleStatement: (arg0: number | string) => string;
    readonly inlineSourceMap: boolean | null | undefined;
    readonly modulesOnly: boolean;
    readonly processModuleFilter: (module: Module) => boolean;
    readonly projectRoot: string;
    readonly runBeforeMainModule: ReadonlyArray<string>;
    readonly runModule: boolean;
    readonly sourceMapUrl: string | null | undefined;
    readonly sourceUrl: string | null | undefined;
    readonly shouldAddToIgnoreList: (module: Module) => boolean;
  }

  //#endregion
  //#region metro/src/DeltaBundler/Serializers/getRamBundleInfo.js

  interface RamBundleInfo {
    getDependencies: (filePath: string) => Set<string>;
    startupModules: ReadonlyArray<ModuleTransportLike>;
    lazyModules: ReadonlyArray<ModuleTransportLike>;
    groups: Map<number, Set<number>>;
  }

  //#endregion
  //#region metro/src/index.js

  import { Server as HttpServer } from 'http';
  import { Server as HttpsServer } from 'https';
  import { loadConfig, ConfigT, InputConfigT, Middleware, ConfigT } from 'metro-config';

  type MetroMiddleWare = {
    attachHmrServer: (httpServer: HttpServer | HttpsServer) => void;
    end: () => void;
    metroServer: Server;
    middleware: Middleware;
  };

  export type RunServerOptions = {
    hasReducedPerformance?: boolean;
    hmrEnabled?: boolean;
    host?: string;
    onError?: (arg0: Error & { code?: string }) => void;
    onReady?: (server: HttpServer | HttpsServer) => void;
    runInspectorProxy?: boolean;
    /** @deprecated */
    secure?: boolean;
    /** @deprecated */
    secureCert?: string;
    /** @deprecated */
    secureKey?: string;
    websocketEndpoints?: Record<string, import('ws').Server>;
    hasReducedPerformance?: boolean;
    host?: string;
    secureServerOptions?: any;
    waitForBundler?: boolean;
    watch?: boolean;
  };

  type BuildGraphOptions = {
    entries: ReadonlyArray<string>;
    customTransformOptions?: CustomTransformOptions;
    dev?: boolean;
    minify?: boolean;
    onProgress?: (transformedFileCount: number, totalFileCount: number) => void;
    platform?: string;
    type?: 'module' | 'script';
  };

  type RunBuildOptions = {
    entry: string;
    dev?: boolean;
    out?: string;
    onBegin?: () => void;
    onComplete?: () => void;
    onProgress?: (transformedFileCount: number, totalFileCount: number) => void;
    minify?: boolean;
    output?: {
      build: (
        arg0: Server,
        arg1: RequestOptions
      ) => Promise<{
        code: string;
        map: string;
      }>;
      save: (
        arg0: {
          code: string;
          map: string;
        },
        arg1: OutputOptions,
        arg2: (...args: Array<string>) => void
      ) => Promise<unknown>;
    };
    platform?: string;
    sourceMap?: boolean;
    sourceMapUrl?: string;
  };
=======
  export * from 'metro/src/index.d';
>>>>>>> efd4cae1

  // Exports `Server` from 'metro' since TypeScript re-exporting doesn't work for default exports.
  // https://github.com/facebook/metro/blob/40f9f068109f27ccd80f45f861501a8839f36d85/packages/metro/types/index.d.ts#L14
  // https://github.com/facebook/metro/blob/40f9f068109f27ccd80f45f861501a8839f36d85/packages/metro/types/Server.d.ts#L89
  export { default as Server } from 'metro/src/Server';

  // Exports `createConnectMiddleware` from 'metro' as a typo fix.
  // https://github.com/facebook/metro/blob/40f9f068109f27ccd80f45f861501a8839f36d85/packages/metro/types/index.d.ts#L129
  // https://github.com/facebook/metro/blob/40f9f068109f27ccd80f45f861501a8839f36d85/packages/metro/src/index.flow.js#L199
  export { createConnectMiddleWare as createConnectMiddleware } from 'metro/src/index.d';
}

declare module 'metro/src/DeltaBundler/Serializers/baseJSBundle' {
  import { ReadOnlyGraph, MixedOutput, Module, Graph, SerializerOptions } from 'metro';

  type ModuleMap = readonly [number, string][];

  type Bundle = {
    readonly modules: ModuleMap;
    readonly post: string;
    readonly pre: string;
  };

  export default function baseJSBundle(
    entryPoint: string,
    preModules: readonly Module<MixedOutput>[],
    graph: ReadOnlyGraph,
    options: SerializerOptions
  ): Bundle;
}

declare module 'metro/src/lib/bundleToString' {
  type ModuleMap = readonly [number, string][];

  type Bundle = {
    readonly modules: ModuleMap;
    readonly post: string;
    readonly pre: string;
  };

  type BundleMetadata = {
    readonly pre: number;
    readonly post: number;
    readonly modules: readonly [number, number][];
  };

  export default function bundleToString(bundle: Bundle): {
    readonly code: string;
    readonly metadata: BundleMetadata;
  };
}

declare module 'metro/src/IncrementalBundler' {
  import type OriginalIncrementalBundler from 'metro/src/IncrementalBundler.d';

  // Overrides the `IncrementalBundler.getDependencies` returned type for inconsistent
  // ReadOnlyDependencies<void> <-> ReadOnlyDependencies<> type.
  // https://github.com/facebook/metro/blob/40f9f068109f27ccd80f45f861501a8839f36d85/packages/metro/src/IncrementalBundler.js#L159
  // https://github.com/facebook/metro/blob/40f9f068109f27ccd80f45f861501a8839f36d85/packages/metro/types/IncrementalBundler.d.ts#L66
  export default class IncrementalBundler extends OriginalIncrementalBundler {
    getDependencies(
      entryFiles: readonly string[],
      transformOptions: TransformInputOptions,
      resolverOptions: ResolverInputOptions,
      otherOptions?: OtherOptions
    ): Promise<ReadOnlyDependencies>;
  }
}<|MERGE_RESOLUTION|>--- conflicted
+++ resolved
@@ -172,217 +172,7 @@
 }
 
 declare module 'metro' {
-<<<<<<< HEAD
-  //#region metro/src/Assets.js
-
-  type AssetDataWithoutFiles = {
-    readonly __packager_asset: true;
-    readonly fileSystemLocation: string;
-    readonly hash: string;
-    readonly height: number | null | undefined;
-    readonly httpServerLocation: string;
-    readonly name: string;
-    readonly scales: Array<number>;
-    readonly type: string;
-    readonly width: number | null | undefined;
-  };
-
-  export type AssetData = AssetDataWithoutFiles & { readonly files: Array<string> };
-
-  //#endregion
-  //#region metro/src/DeltaBundler/types.flow.js
-
-  export interface MixedOutput {
-    readonly data: any;
-    readonly type: string;
-  }
-
-  interface BabelSourceLocation {
-    start: { line: number; column: number };
-    end: { line: number; column: number };
-    identifierName?: string;
-  }
-
-  interface TransformResultDependency {
-    /**
-     * The literal name provided to a require or import call. For example 'foo' in
-     * case of `require('foo')`.
-     */
-    readonly name: string;
-
-    /**
-     * Extra data returned by the dependency extractor. Whatever is added here is
-     * blindly piped by Metro to the serializers.
-     */
-    readonly data: {
-      /**
-       * If `true` this dependency is due to a dynamic `import()` call. If `false`,
-       * this dependency was pulled using a synchronous `require()` call.
-       */
-      readonly isAsync: boolean;
-
-      readonly asyncType: string;
-
-      /**
-       * The dependency is actually a `__prefetchImport()` call.
-       */
-      readonly isPrefetchOnly?: true;
-
-      /**
-       * The condition for splitting on this dependency edge.
-       */
-      readonly splitCondition?: {
-        readonly mobileConfigName: string;
-      };
-
-      /**
-       * The dependency is enclosed in a try/catch block.
-       */
-      readonly isOptional?: boolean;
-
-      readonly locs: ReadonlyArray<BabelSourceLocation>;
-    };
-  }
-
-  interface Dependency {
-    readonly absolutePath: string;
-    readonly data: TransformResultDependency;
-  }
-
-  export interface Module<T = MixedOutput> {
-    readonly dependencies: Map<string, Dependency>;
-    readonly inverseDependencies: Set<string>;
-    readonly output: ReadonlyArray<T>;
-    readonly path: string;
-    readonly getSource: () => Buffer;
-  }
-
-  export interface Graph<T = MixedOutput> {
-    dependencies: Map<string, Module<T>>;
-    importBundleNames: Set<string>;
-    readonly entryPoints: ReadonlyArray<string>;
-  }
-
-  export type TransformResult<T = MixedOutput> = Readonly<{
-    dependencies: ReadonlyArray<TransformResultDependency>;
-    output: ReadonlyArray<T>;
-  }>;
-
-  interface AllowOptionalDependenciesWithOptions {
-    readonly exclude: Array<string>;
-  }
-  type AllowOptionalDependencies = boolean | AllowOptionalDependenciesWithOptions;
-
-  export interface DeltaResult<T = MixedOutput> {
-    readonly added: Map<string, Module<T>>;
-    readonly modified: Map<string, Module<T>>;
-    readonly deleted: Set<string>;
-    readonly reset: boolean;
-  }
-
-  export interface SerializerOptions {
-    readonly asyncRequireModulePath: string;
-    readonly createModuleId: (arg0: string) => number;
-    readonly dev: boolean;
-    readonly getRunModuleStatement: (arg0: number | string) => string;
-    readonly inlineSourceMap: boolean | null | undefined;
-    readonly modulesOnly: boolean;
-    readonly processModuleFilter: (module: Module) => boolean;
-    readonly projectRoot: string;
-    readonly runBeforeMainModule: ReadonlyArray<string>;
-    readonly runModule: boolean;
-    readonly sourceMapUrl: string | null | undefined;
-    readonly sourceUrl: string | null | undefined;
-    readonly shouldAddToIgnoreList: (module: Module) => boolean;
-  }
-
-  //#endregion
-  //#region metro/src/DeltaBundler/Serializers/getRamBundleInfo.js
-
-  interface RamBundleInfo {
-    getDependencies: (filePath: string) => Set<string>;
-    startupModules: ReadonlyArray<ModuleTransportLike>;
-    lazyModules: ReadonlyArray<ModuleTransportLike>;
-    groups: Map<number, Set<number>>;
-  }
-
-  //#endregion
-  //#region metro/src/index.js
-
-  import { Server as HttpServer } from 'http';
-  import { Server as HttpsServer } from 'https';
-  import { loadConfig, ConfigT, InputConfigT, Middleware, ConfigT } from 'metro-config';
-
-  type MetroMiddleWare = {
-    attachHmrServer: (httpServer: HttpServer | HttpsServer) => void;
-    end: () => void;
-    metroServer: Server;
-    middleware: Middleware;
-  };
-
-  export type RunServerOptions = {
-    hasReducedPerformance?: boolean;
-    hmrEnabled?: boolean;
-    host?: string;
-    onError?: (arg0: Error & { code?: string }) => void;
-    onReady?: (server: HttpServer | HttpsServer) => void;
-    runInspectorProxy?: boolean;
-    /** @deprecated */
-    secure?: boolean;
-    /** @deprecated */
-    secureCert?: string;
-    /** @deprecated */
-    secureKey?: string;
-    websocketEndpoints?: Record<string, import('ws').Server>;
-    hasReducedPerformance?: boolean;
-    host?: string;
-    secureServerOptions?: any;
-    waitForBundler?: boolean;
-    watch?: boolean;
-  };
-
-  type BuildGraphOptions = {
-    entries: ReadonlyArray<string>;
-    customTransformOptions?: CustomTransformOptions;
-    dev?: boolean;
-    minify?: boolean;
-    onProgress?: (transformedFileCount: number, totalFileCount: number) => void;
-    platform?: string;
-    type?: 'module' | 'script';
-  };
-
-  type RunBuildOptions = {
-    entry: string;
-    dev?: boolean;
-    out?: string;
-    onBegin?: () => void;
-    onComplete?: () => void;
-    onProgress?: (transformedFileCount: number, totalFileCount: number) => void;
-    minify?: boolean;
-    output?: {
-      build: (
-        arg0: Server,
-        arg1: RequestOptions
-      ) => Promise<{
-        code: string;
-        map: string;
-      }>;
-      save: (
-        arg0: {
-          code: string;
-          map: string;
-        },
-        arg1: OutputOptions,
-        arg2: (...args: Array<string>) => void
-      ) => Promise<unknown>;
-    };
-    platform?: string;
-    sourceMap?: boolean;
-    sourceMapUrl?: string;
-  };
-=======
   export * from 'metro/src/index.d';
->>>>>>> efd4cae1
 
   // Exports `Server` from 'metro' since TypeScript re-exporting doesn't work for default exports.
   // https://github.com/facebook/metro/blob/40f9f068109f27ccd80f45f861501a8839f36d85/packages/metro/types/index.d.ts#L14
