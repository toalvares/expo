declare module 'metro/src/shared/output/bundle' {
  export function build(
    arg0: Server,
    arg1: RequestOptions
  ): Promise<{
    code: string;
    map: string;
  }>;
  export function save(
    arg0: {
      code: string;
      map: string;
    },
    arg1: OutputOptions,
    arg2: (...args: string[]) => void
  ): Promise<unknown>;
}

declare module 'metro/src/HmrServer' {
  export class MetroHmrServer {
    constructor(...args: any[]);
  }

  module.exports = MetroHmrServer;
}

declare module 'metro/src/ModuleGraph/worker/collectDependencies' {
  export type AllowOptionalDependenciesWithOptions = {
    exclude: string[];
  };

  export type DynamicRequiresBehavior = 'throwAtRuntime' | 'reject';

  export type AllowOptionalDependencies = boolean | AllowOptionalDependenciesWithOptions;
}

declare module 'metro/src/DeltaBundler/types.flow' {
  export type AllowOptionalDependenciesWithOptions = {
    exclude: string[];
  };

  export type AllowOptionalDependencies = boolean | AllowOptionalDependenciesWithOptions;
}
declare module 'metro/src/DeltaBundler' {
  export type AsyncDependencyType = 'async' | 'prefetch';
  export type TransformResultDependency = {
    /**
     * The literal name provided to a require or import call. For example 'foo' in
     * case of `require('foo')`.
     */
    name: string;

    /**
     * Extra data returned by the dependency extractor.
     */
    data: {
      /**
       * A locally unique key for this dependency within the current module.
       */
      key: string;
      /**
       * If not null, this dependency is due to a dynamic `import()` or `__prefetchImport()` call.
       */
      asyncType: AsyncDependencyType | null;
      /**
       * The condition for splitting on this dependency edge.
       */
      splitCondition?: {
        mobileConfigName: string;
      };
      /**
       * The dependency is enclosed in a try/catch block.
       */
      isOptional?: boolean;

      locs: $ReadOnlyArray<BabelSourceLocation>;

      /** Context for requiring a collection of modules. */
      contextParams?: RequireContextParams;
    };
  };
}

declare module 'metro/src/lib/countLines' {
  const countLines = (string: string) => number;

  module.exports = countLines;
  export default countLines;
}

declare module 'metro/src/lib/createWebsocketServer' {
  export function createWebsocketServer<TClient extends object>({
    websocketServer,
  }: HMROptions<TClient>): typeof import('ws').Server;

  module.exports = createWebsocketServer;
}

declare module 'metro/src/DeltaBundler/Serializers/getAssets' {
  import { ConfigT } from 'metro-config';

  function getMetroAssets(
    dependencies: ReadOnlyDependencies,
    options: {
      processModuleFilter: ConfigT['serializer']['processModuleFilter'];
      assetPlugins: ConfigT['transformer']['assetPlugins'];
      platform: string;
      projectRoot: string;
      publicPath: string;
    }
  );

  export default getMetroAssets;
}

declare module 'metro/src/lib/splitBundleOptions' {
  import type { SplitBundleOptions } from 'metro/src/shared/types';

  function splitBundleOptions(options: BundleOptions): SplitBundleOptions;

  export default splitBundleOptions;
}

declare module 'metro/src/DeltaBundler/Serializers/helpers/js' {
  import type { JsOutput } from 'metro-transform-worker';
  import type { MixedOutput, Module } from 'metro';

  export function getJsOutput(
    module: readonly {
      output: readonly MixedOutput[];
      path?: string;
    }
  ): JsOutput;

  export function isJsModule(module: Module<unknown>): boolean;
}

declare module 'metro/src/Assets' {
  export type AssetInfo = {
    files: string[];
    hash: string;
    name: string;
    scales: number[];
    type: string;
  };

<<<<<<< HEAD
  type RunServerOptions = {
    hasReducedPerformance?: boolean;
    hmrEnabled?: boolean;
    host?: string;
    onError?: (arg0: Error & { code?: string }) => void;
    onReady?: (server: HttpServer | HttpsServer) => void;
    runInspectorProxy?: boolean;
    /** @deprecated */
    secure?: boolean;
    /** @deprecated */
    secureCert?: string;
    /** @deprecated */
    secureKey?: string;
    secureServerOptions?: import('https').ServerOptions;
    websocketEndpoints?: object;
=======
  export type AssetDataWithoutFiles = {
    __packager_asset: boolean;
    fileSystemLocation: string;
    hash: string;
    height: number | null;
    httpServerLocation: string;
    name: string;
    scales: number[];
    type: string;
    width: number | null;
>>>>>>> 0ac667e5
  };

  export type AssetDataFiltered = {
    __packager_asset: boolean;
    hash: string;
    height: number | null;
    httpServerLocation: string;
    name: string;
    scales: number[];
    type: string;
    width: number | null;
  };

  export type AssetData = AssetDataWithoutFiles & { files: string[] };

  export type AssetDataPlugin = (assetData: AssetData) => AssetData | Promise<AssetData>;

  export async function getAsset(
    relativePath: string,
    projectRoot: string,
    watchFolders: readonly string[],
    platform: string | null | undefined,
    assetExts: readonly string[]
  ): Promise<Buffer>;

  async function getAssetData(
    assetPath: string,
    localPath: string,
    assetDataPlugins: readonly string[],
    platform: string | null | undefined,
    publicPath: string
  ): Promise<AssetData>;
}

declare module 'metro' {
  export * from 'metro/src/index.d';

  // Exports `Server` from 'metro' since TypeScript re-exporting doesn't work for default exports.
  // https://github.com/facebook/metro/blob/40f9f068109f27ccd80f45f861501a8839f36d85/packages/metro/types/index.d.ts#L14
  // https://github.com/facebook/metro/blob/40f9f068109f27ccd80f45f861501a8839f36d85/packages/metro/types/Server.d.ts#L89
  export { default as Server } from 'metro/src/Server';

  // Exports `createConnectMiddleware` from 'metro' as a typo fix.
  // https://github.com/facebook/metro/blob/40f9f068109f27ccd80f45f861501a8839f36d85/packages/metro/types/index.d.ts#L129
  // https://github.com/facebook/metro/blob/40f9f068109f27ccd80f45f861501a8839f36d85/packages/metro/src/index.flow.js#L199
  export { createConnectMiddleWare as createConnectMiddleware } from 'metro/src/index.d';
}

declare module 'metro/src/DeltaBundler/Serializers/baseJSBundle' {
  import { ReadOnlyGraph, MixedOutput, Module, Graph, SerializerOptions } from 'metro';

  type ModuleMap = readonly [number, string][];

  type Bundle = {
    readonly modules: ModuleMap;
    readonly post: string;
    readonly pre: string;
  };

  export default function baseJSBundle(
    entryPoint: string,
    preModules: readonly Module<MixedOutput>[],
    graph: ReadOnlyGraph,
    options: SerializerOptions
  ): Bundle;
}

declare module 'metro/src/lib/bundleToString' {
  type ModuleMap = readonly [number, string][];

  type Bundle = {
    readonly modules: ModuleMap;
    readonly post: string;
    readonly pre: string;
  };

<<<<<<< HEAD
  //#endregion
  //#region metro/src/Server.js

  type ServerOptions = Readonly<{
    watch?: boolean;
  }>;

  //#endregion
  //#region metro/src/Server/index.js

  import { IncomingMessage, ServerResponse } from 'http';

  // TODO: type declaration
  type IncrementalBundler = unknown;

  export class Server {
    constructor(config: ConfigT, options?: ServerOptions);

    end(): void;

    getBundler(): IncrementalBundler;

    getCreateModuleId(): (path: string) => number;

    build(options: BundleOptions): Promise<{
      code: string;
      map: string;
    }>;

    getRamBundleInfo(options: BundleOptions): Promise<RamBundleInfo>;

    getAssets(options: BundleOptions): Promise<ReadonlyArray<AssetData>>;

    getOrderedDependencyPaths(options: {
      readonly dev: boolean;
      readonly entryFile: string;
      readonly minify: boolean;
      readonly platform: string;
    }): Promise<Array<string>>;

    processRequest(
      req: IncomingMessage,
      res: ServerResponse,
      next: (arg0: Error | null | undefined) => unknown
    ): void;

    getNewBuildID(): string;

    getPlatforms(): ReadonlyArray<string>;

    getWatchFolders(): ReadonlyArray<string>;

    static DEFAULT_GRAPH_OPTIONS: {
      customTransformOptions: any;
      dev: boolean;
      hot: boolean;
      minify: boolean;
    };

    static DEFAULT_BUNDLE_OPTIONS: typeof Server.DEFAULT_GRAPH_OPTIONS & {
      excludeSource: false;
      inlineSourceMap: false;
      modulesOnly: false;
      onProgress: null;
      runModule: true;
      shallow: false;
      sourceMapUrl: null;
      sourceUrl: null;
    };
  }

  //#endregion
  //#region metro/src/shared/types.flow.js

  type BundleType = 'bundle' | 'delta' | 'meta' | 'map' | 'ram' | 'cli' | 'hmr' | 'todo' | 'graph';

  type MetroSourceMapOrMappings = MixedSourceMap | Array<MetroSourceMapSegmentTuple>;

  export interface BundleOptions {
    bundleType: BundleType;
    customTransformOptions: CustomTransformOptions;
    dev: boolean;
    entryFile: string;
    readonly excludeSource: boolean;
    readonly hot: boolean;
    readonly inlineSourceMap: boolean;
    minify: boolean;
    readonly modulesOnly: boolean;
    onProgress: (doneCont: number, totalCount: number) => unknown | null | undefined;
    readonly platform: string | null | undefined;
    readonly runModule: boolean;
    readonly shallow: boolean;
    sourceMapUrl: string | null | undefined;
    sourceUrl: string | null | undefined;
    createModuleIdFactory?: () => (path: string) => number;
  }
=======
  type BundleMetadata = {
    readonly pre: number;
    readonly post: number;
    readonly modules: readonly [number, number][];
  };
>>>>>>> 0ac667e5

  export default function bundleToString(bundle: Bundle): {
    readonly code: string;
    readonly metadata: BundleMetadata;
  };
}

declare module 'metro/src/IncrementalBundler' {
  import type OriginalIncrementalBundler from 'metro/src/IncrementalBundler.d';

  // Overrides the `IncrementalBundler.getDependencies` returned type for inconsistent
  // ReadOnlyDependencies<void> <-> ReadOnlyDependencies<> type.
  // https://github.com/facebook/metro/blob/40f9f068109f27ccd80f45f861501a8839f36d85/packages/metro/src/IncrementalBundler.js#L159
  // https://github.com/facebook/metro/blob/40f9f068109f27ccd80f45f861501a8839f36d85/packages/metro/types/IncrementalBundler.d.ts#L66
  export default class IncrementalBundler extends OriginalIncrementalBundler {
    getDependencies(
      entryFiles: readonly string[],
      transformOptions: TransformInputOptions,
      resolverOptions: ResolverInputOptions,
      otherOptions?: OtherOptions
    ): Promise<ReadOnlyDependencies>;
  }
}<|MERGE_RESOLUTION|>--- conflicted
+++ resolved
@@ -144,23 +144,6 @@
     type: string;
   };
 
-<<<<<<< HEAD
-  type RunServerOptions = {
-    hasReducedPerformance?: boolean;
-    hmrEnabled?: boolean;
-    host?: string;
-    onError?: (arg0: Error & { code?: string }) => void;
-    onReady?: (server: HttpServer | HttpsServer) => void;
-    runInspectorProxy?: boolean;
-    /** @deprecated */
-    secure?: boolean;
-    /** @deprecated */
-    secureCert?: string;
-    /** @deprecated */
-    secureKey?: string;
-    secureServerOptions?: import('https').ServerOptions;
-    websocketEndpoints?: object;
-=======
   export type AssetDataWithoutFiles = {
     __packager_asset: boolean;
     fileSystemLocation: string;
@@ -171,7 +154,6 @@
     scales: number[];
     type: string;
     width: number | null;
->>>>>>> 0ac667e5
   };
 
   export type AssetDataFiltered = {
@@ -248,110 +230,11 @@
     readonly pre: string;
   };
 
-<<<<<<< HEAD
-  //#endregion
-  //#region metro/src/Server.js
-
-  type ServerOptions = Readonly<{
-    watch?: boolean;
-  }>;
-
-  //#endregion
-  //#region metro/src/Server/index.js
-
-  import { IncomingMessage, ServerResponse } from 'http';
-
-  // TODO: type declaration
-  type IncrementalBundler = unknown;
-
-  export class Server {
-    constructor(config: ConfigT, options?: ServerOptions);
-
-    end(): void;
-
-    getBundler(): IncrementalBundler;
-
-    getCreateModuleId(): (path: string) => number;
-
-    build(options: BundleOptions): Promise<{
-      code: string;
-      map: string;
-    }>;
-
-    getRamBundleInfo(options: BundleOptions): Promise<RamBundleInfo>;
-
-    getAssets(options: BundleOptions): Promise<ReadonlyArray<AssetData>>;
-
-    getOrderedDependencyPaths(options: {
-      readonly dev: boolean;
-      readonly entryFile: string;
-      readonly minify: boolean;
-      readonly platform: string;
-    }): Promise<Array<string>>;
-
-    processRequest(
-      req: IncomingMessage,
-      res: ServerResponse,
-      next: (arg0: Error | null | undefined) => unknown
-    ): void;
-
-    getNewBuildID(): string;
-
-    getPlatforms(): ReadonlyArray<string>;
-
-    getWatchFolders(): ReadonlyArray<string>;
-
-    static DEFAULT_GRAPH_OPTIONS: {
-      customTransformOptions: any;
-      dev: boolean;
-      hot: boolean;
-      minify: boolean;
-    };
-
-    static DEFAULT_BUNDLE_OPTIONS: typeof Server.DEFAULT_GRAPH_OPTIONS & {
-      excludeSource: false;
-      inlineSourceMap: false;
-      modulesOnly: false;
-      onProgress: null;
-      runModule: true;
-      shallow: false;
-      sourceMapUrl: null;
-      sourceUrl: null;
-    };
-  }
-
-  //#endregion
-  //#region metro/src/shared/types.flow.js
-
-  type BundleType = 'bundle' | 'delta' | 'meta' | 'map' | 'ram' | 'cli' | 'hmr' | 'todo' | 'graph';
-
-  type MetroSourceMapOrMappings = MixedSourceMap | Array<MetroSourceMapSegmentTuple>;
-
-  export interface BundleOptions {
-    bundleType: BundleType;
-    customTransformOptions: CustomTransformOptions;
-    dev: boolean;
-    entryFile: string;
-    readonly excludeSource: boolean;
-    readonly hot: boolean;
-    readonly inlineSourceMap: boolean;
-    minify: boolean;
-    readonly modulesOnly: boolean;
-    onProgress: (doneCont: number, totalCount: number) => unknown | null | undefined;
-    readonly platform: string | null | undefined;
-    readonly runModule: boolean;
-    readonly shallow: boolean;
-    sourceMapUrl: string | null | undefined;
-    sourceUrl: string | null | undefined;
-    createModuleIdFactory?: () => (path: string) => number;
-  }
-=======
   type BundleMetadata = {
     readonly pre: number;
     readonly post: number;
     readonly modules: readonly [number, number][];
   };
->>>>>>> 0ac667e5
 
   export default function bundleToString(bundle: Bundle): {
     readonly code: string;
