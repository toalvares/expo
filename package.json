--- conflicted
+++ resolved
@@ -20,12 +20,8 @@
     ]
   },
   "resolutions": {
-<<<<<<< HEAD
     "tslib": "2.6.0",
-    "react-native": "0.73.1",
-=======
     "react-native": "0.73.2",
->>>>>>> 79d3d421
     "react-refresh": "^0.14.0",
     "@react-navigation/native": "^6.1.6",
     "@react-navigation/core": "^6.4.9",
