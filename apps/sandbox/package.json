--- conflicted
+++ resolved
@@ -11,12 +11,8 @@
     "expo": "~51.0.0",
     "expo-router": "^3.0.0",
     "react": "18.2.0",
-<<<<<<< HEAD
-    "react-native": "0.74.2",
-    "react-native-webview": "13.8.6"
-=======
-    "react-native": "0.74.3"
->>>>>>> 10e302ee
+    "react-native": "0.74.3",
+     "react-native-webview": "13.8.6"
   },
   "devDependencies": {
     "babel-preset-expo": "~11.0.0"
